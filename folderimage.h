--- conflicted
+++ resolved
@@ -1,57 +1,53 @@
-/*
- * folderimage.cpp
- *
- * This file is copyrighted by either Fatih Aygun, Ray Ataergin, or both.
- * However, the years for these copyrights are unfortunately unknown. If you
- * know the specific year(s) please let the current maintainer know.
- */
-
-#ifndef FOLDERIMAGE_H
-#define FOLDERIMAGE_H
-
-#include <QDir>
-#include "diskimage.h"
-
-class AtariFile
-{
-public:
-    bool exists;
-    QFileInfo original;
-    QString atariName;
-    QString atariExt;
-    QString longName;
-    int lastSector;
-    quint64 pos;
-    int sectPass;
-};
-
-class FolderImage : public SimpleDiskImage
-{
-    Q_OBJECT
-
-protected:
-    QDir dir;
-    bool mReadOnly;
-    void buildDirectory();
-    AtariFile atariFiles[64];
-    int atariFileNo;             // 
-
-public:
-    FolderImage(SioWorker *worker): SimpleDiskImage(worker) {}
-    ~FolderImage();
-
-    void close();
-    bool open(const QString &fileName, FileTypes::FileType /* type */);
-    bool readSector(quint16 sector, QByteArray &data);
-    bool writeSector(quint16 sector, const QByteArray &data);
-<<<<<<< HEAD
-    bool format(const DiskGeometry&);
-=======
-    bool format(const DiskGeometry &geo);
->>>>>>> 22fa09f3
-    QString longName (QString &lastMountedFolder, QString &atariFileName);   // 
-    QString description() const {return tr("Folder image");}
-};
-    extern FolderImage *folderImage;
-
-#endif // FOLDERIMAGE_H
+/*
+ * folderimage.cpp
+ *
+ * This file is copyrighted by either Fatih Aygun, Ray Ataergin, or both.
+ * However, the years for these copyrights are unfortunately unknown. If you
+ * know the specific year(s) please let the current maintainer know.
+ */
+
+#ifndef FOLDERIMAGE_H
+#define FOLDERIMAGE_H
+
+#include <QDir>
+#include "diskimage.h"
+
+class AtariFile
+{
+public:
+    bool exists;
+    QFileInfo original;
+    QString atariName;
+    QString atariExt;
+    QString longName;
+    int lastSector;
+    quint64 pos;
+    int sectPass;
+};
+
+class FolderImage : public SimpleDiskImage
+{
+    Q_OBJECT
+
+protected:
+    QDir dir;
+    bool mReadOnly;
+    void buildDirectory();
+    AtariFile atariFiles[64];
+    int atariFileNo;             // 
+
+public:
+    FolderImage(SioWorker *worker): SimpleDiskImage(worker) {}
+    ~FolderImage();
+
+    void close();
+    bool open(const QString &fileName, FileTypes::FileType /* type */);
+    bool readSector(quint16 sector, QByteArray &data);
+    bool writeSector(quint16 sector, const QByteArray &data);
+    bool format(const DiskGeometry& geo);
+    QString longName (QString &lastMountedFolder, QString &atariFileName);   // 
+    QString description() const {return tr("Folder image");}
+};
+    extern FolderImage *folderImage;
+
+#endif // FOLDERIMAGE_H