--- conflicted
+++ resolved
@@ -1,249 +1,231 @@
-/*
- * mainwindow.h
- *
- * Copyright 2015 Joseph Zatarski
- * Copyright 2016 TheMontezuma
- *
- * This file is copyrighted by either Fatih Aygun, Ray Ataergin, or both.
- * However, the years for these copyrights are unfortunately unknown. If you
- * know the specific year(s) please let the current maintainer know.
- */
-
-#ifndef MAINWINDOW_H
-#define MAINWINDOW_H
-
-#include <QtWidgets/QMainWindow>
-#include <QFileDialog>
-#include <QMessageBox>
-#include <QtDebug>
-#include <QFrame>
-#include <QLabel>
-#include <QPushButton>
-#include <QTranslator>
-#include <QSystemTrayIcon>
-#include <QTextEdit>
-
-#include "optionsdialog.h"
-#include "aboutdialog.h"
-#include "createimagedialog.h"
-#include "diskeditdialog.h"
-#include "serialport.h"
-#include "sioworker.h"
-#include "textprinterwindow.h"
-#include "docdisplaywindow.h"
-#include "network.h"
-<<<<<<< HEAD
-#include "baseprinter.h"
-=======
-#include "drivewidget.h"
-#include "infowidget.h"
->>>>>>> b339f495
-
-namespace Ui
-{
-    class MainWindow;
-}
-<<<<<<< HEAD
-
-class DiskWidgets
-=======
-class DiskWidget
->>>>>>> b339f495
-{
-public:
-    QLabel *fileNameLabel;
-    QLabel *imagePropertiesLabel;
-    QAction *saveAction;
-    QAction *autoSaveAction;        //
-    QAction *bootOptionAction;      //
-    QAction *saveAsAction;
-    QAction *revertAction;
-    QAction *mountDiskAction;
-    QAction *mountFolderAction;
-    QAction *ejectAction;
-    QAction *writeProtectAction;
-    QAction *editAction;
-    QFrame *frame;
-};
-
-class PrinterWidgets
-{
-public:
-    QComboBox *printerTypeComboBox;
-    QAction *actionSelectAtariPrinter;
-    QAction *actionConnectPrinter;
-    QAction *actionDisconnectPrinter;
-    BasePrinter *printer;
-};
-
-class MainWindow : public QMainWindow
-{
-    Q_OBJECT
-
-public:
-    MainWindow(QWidget *parent = 0);
-    ~MainWindow();
-    QString g_sessionFile;
-    QString g_sessionFilePath;
-    QString g_mainWindowTitle;
-    static MainWindow *getInstance() { return instance; }
-    TextPrinterWindow *getTextPrinterWindow() { return textPrinterWindow; }
-
-public slots:
-    void show();
-    int firstEmptyDiskSlot(int startFrom = 0, bool createOne = true);       //
-    void mountFileWithDefaultProtection(int no, const QString &fileName);   //
-    void autoCommit(int no);                                                //
-    void openRecent();
-
-private:
-    int untitledName;
-    Ui::MainWindow *ui;
-    SioWorker *sio;
-    bool shownFirstTime;
-<<<<<<< HEAD
-    DiskWidgets diskWidgets[DISK_COUNT];    //
-    PrinterWidgets printerWidgets[PRINTER_COUNT]; //
-=======
-    DriveWidget* diskWidgets[DISK_COUNT];    //
-    InfoWidget* infoWidget;
-
->>>>>>> b339f495
-    QLabel *speedLabel, *onOffLabel, *prtOnOffLabel, *netLabel, *clearMessagesLabel;  //
-    TextPrinterWindow *textPrinterWindow;
-    DocDisplayWindow *docDisplayWindow;    //
-    QTranslator respeqt_translator, respeqt_qt_translator;
-    QSystemTrayIcon trayIcon;
-    Qt::WindowFlags oldWindowFlags;
-    Qt::WindowStates oldWindowStates;
-    QString lastMessage;
-    int lastMessageRepeat;
-<<<<<<< HEAD
-    static MainWindow *instance;
-    
-=======
-    bool isClosing;
-
-    QDialog *logWindow_;
-
-
-    QList<QAction*> recentFilesActions_;
-
-
->>>>>>> b339f495
-    void setSession();  //
-    void updateRecentFileActions();
-    int containingDiskSlot(const QPoint &point);
-    void bootExe(const QString &fileName);
-    void mountFile(int no, const QString &fileName, bool prot);
-    void mountDiskImage(int no);
-    void mountFolderImage(int no);
-    bool ejectImage(int no, bool ask = true);
-    void toggleWriteProtection(int no, bool protectionEnabled);
-    void openEditor(int no);
-    void saveDisk(int no);
-    void saveDiskAs(int no);
-    void revertDisk(int no);
-    QMessageBox::StandardButton saveImageWhenClosing(int no, QMessageBox::StandardButton previousAnswer, int number);
-    void loadTranslators();
-    void autoSaveDisk(int no);                                              //
-    void setUpPrinterEmulationWidgets(bool enabled);
-    void connectPrinter(qint8 no);
-    void disconnectPrinter(qint8 no);
-
-
-    void createDeviceWidgets();
-
-protected:
-    void mousePressEvent(QMouseEvent *event);
-    void dragEnterEvent(QDragEnterEvent *event);
-    void dragMoveEvent(QDragMoveEvent *event);
-    void dragLeaveEvent(QDragLeaveEvent *);
-    void dropEvent(QDropEvent *event);
-    void closeEvent(QCloseEvent *event);
-    void hideEvent(QHideEvent *event);
-    void enterEvent(QEvent *);
-    void leaveEvent(QEvent *);
-    void resizeEvent(QResizeEvent *);
-    bool eventFilter(QObject *obj, QEvent *event);
-
-signals:
-    void logMessage(int type, const QString &msg);
-    void newSlot (int slot);
-    void fileMounted(bool mounted);
-    void sendLogText (QString logText);
-    void sendLogTextChange (QString logTextChange);
-    void setFont(const QFont &font);
-
-public:
-    void doLogMessage(int type, const QString &msg);
-
-private slots:
-    void on_actionPlaybackCassette_triggered();
-    void on_actionShowPrinterTextOutput_triggered();
-    void on_actionBootExe_triggered();
-    void on_actionSaveSession_triggered();
-    void on_actionOpenSession_triggered();
-    void on_actionNewImage_triggered();
-    void on_actionMountFolder_triggered();
-    void on_actionMountDisk_triggered();
-    void on_actionEjectAll_triggered();
-    void on_actionOptions_triggered();
-    void on_actionStartEmulation_triggered();
-    void on_actionPrinterEmulation_triggered();
-    void on_actionHideShowDrives_triggered();
-    void on_actionQuit_triggered();
-    void on_actionAbout_triggered();
-    void on_actionDocumentation_triggered();
-
-    // Device widget events
-    void on_actionMountDisk_triggered(int deviceId);
-    void on_actionMountFolder_triggered(int deviceId);
-    void on_actionEject_triggered(int deviceId);
-    void on_actionWriteProtect_triggered(int deviceId, bool writeProtectEnabled);
-    void on_actionMountRecent_triggered(const QString &fileName);
-    void on_actionEditDisk_triggered(int deviceId);
-    void on_actionSave_triggered(int deviceId);
-    void on_actionAutoSave_triggered(int deviceId);
-    void on_actionSaveAs_triggered(int deviceId);
-    void on_actionRevert_triggered(int deviceId);
-
-
-    void on_actionBootOption_triggered();
-    void on_actionToggleMiniMode_triggered();
-    void on_actionToggleShade_triggered();
-    void on_actionLogWindow_triggered();
-<<<<<<< HEAD
-    void on_actionConnectPrinter_17_triggered();
-    void on_actionConnectPrinter_18_triggered();
-    void on_actionConnectPrinter_19_triggered();
-    void on_actionConnectPrinter_20_triggered();
-    void on_actionDisconnectPrinter_17_triggered();
-    void on_actionDisconnectPrinter_18_triggered();
-    void on_actionDisconnectPrinter_19_triggered();
-    void on_actionDisconnectPrinter_20_triggered();
-=======
-
->>>>>>> b339f495
-    void showHideDrives();
-    void sioFinished();
-    void sioStarted();
-    void sioStatusChanged(QString status);
-    void textPrinterWindowClosed();
-    void docDisplayWindowClosed();
-    void deviceStatusChanged(int deviceNo);
-    void uiMessage(int t, const QString message);
-    void trayIconActivated(QSystemTrayIcon::ActivationReason reason);
-    void keepBootExeOpen();
-    void saveWindowGeometry();
-    void saveMiniWindowGeometry();
-    void logChanged(QString text);
-    void changeFonts();
-    void on_comboBoxPrinterType_17_currentIndexChanged(int index);
-    void on_comboBoxPrinterType_18_currentIndexChanged(int index);
-    void on_comboBoxPrinterType_19_currentIndexChanged(int index);
-    void on_comboBoxPrinterType_20_currentIndexChanged(int index);
-    void changePrinterType(int index, int typeId);
-};
-
-#endif // MAINWINDOW_H
+/*
+ * mainwindow.h
+ *
+ * Copyright 2015 Joseph Zatarski
+ * Copyright 2016 TheMontezuma
+ *
+ * This file is copyrighted by either Fatih Aygun, Ray Ataergin, or both.
+ * However, the years for these copyrights are unfortunately unknown. If you
+ * know the specific year(s) please let the current maintainer know.
+ */
+
+#ifndef MAINWINDOW_H
+#define MAINWINDOW_H
+
+#include <QtWidgets/QMainWindow>
+#include <QFileDialog>
+#include <QMessageBox>
+#include <QtDebug>
+#include <QFrame>
+#include <QLabel>
+#include <QPushButton>
+#include <QTranslator>
+#include <QSystemTrayIcon>
+#include <QTextEdit>
+
+#include "optionsdialog.h"
+#include "aboutdialog.h"
+#include "createimagedialog.h"
+#include "diskeditdialog.h"
+#include "serialport.h"
+#include "sioworker.h"
+#include "textprinterwindow.h"
+#include "docdisplaywindow.h"
+#include "network.h"
+#include "baseprinter.h"
+#include "drivewidget.h"
+#include "infowidget.h"
+
+namespace Ui
+{
+    class MainWindow;
+}
+class DiskWidget
+{
+public:
+    QLabel *fileNameLabel;
+    QLabel *imagePropertiesLabel;
+    QAction *saveAction;
+    QAction *autoSaveAction;        //
+    QAction *bootOptionAction;      //
+    QAction *saveAsAction;
+    QAction *revertAction;
+    QAction *mountDiskAction;
+    QAction *mountFolderAction;
+    QAction *ejectAction;
+    QAction *writeProtectAction;
+    QAction *editAction;
+    QFrame *frame;
+};
+
+class PrinterWidgets
+{
+public:
+    QComboBox *printerTypeComboBox;
+    QAction *actionSelectAtariPrinter;
+    QAction *actionConnectPrinter;
+    QAction *actionDisconnectPrinter;
+    BasePrinter *printer;
+};
+
+class MainWindow : public QMainWindow
+{
+    Q_OBJECT
+
+public:
+    MainWindow(QWidget *parent = 0);
+    ~MainWindow();
+    QString g_sessionFile;
+    QString g_sessionFilePath;
+    QString g_mainWindowTitle;
+    static MainWindow *getInstance() { return instance; }
+    TextPrinterWindow *getTextPrinterWindow() { return textPrinterWindow; }
+
+public slots:
+    void show();
+    int firstEmptyDiskSlot(int startFrom = 0, bool createOne = true);       //
+    void mountFileWithDefaultProtection(int no, const QString &fileName);   //
+    void autoCommit(int no);                                                //
+    void openRecent();
+
+private:
+    int untitledName;
+    Ui::MainWindow *ui;
+    SioWorker *sio;
+    bool shownFirstTime;
+    PrinterWidgets printerWidgets[PRINTER_COUNT]; //
+    DriveWidget* diskWidgets[DISK_COUNT];    //
+    InfoWidget* infoWidget;
+
+    QLabel *speedLabel, *onOffLabel, *prtOnOffLabel, *netLabel, *clearMessagesLabel;  //
+    TextPrinterWindow *textPrinterWindow;
+    DocDisplayWindow *docDisplayWindow;    //
+    QTranslator respeqt_translator, respeqt_qt_translator;
+    QSystemTrayIcon trayIcon;
+    Qt::WindowFlags oldWindowFlags;
+    Qt::WindowStates oldWindowStates;
+    QString lastMessage;
+    int lastMessageRepeat;
+    static MainWindow *instance;
+    
+    bool isClosing;
+
+    QDialog *logWindow_;
+
+
+    QList<QAction*> recentFilesActions_;
+
+    void setSession();  //
+    void updateRecentFileActions();
+    int containingDiskSlot(const QPoint &point);
+    void bootExe(const QString &fileName);
+    void mountFile(int no, const QString &fileName, bool prot);
+    void mountDiskImage(int no);
+    void mountFolderImage(int no);
+    bool ejectImage(int no, bool ask = true);
+    void toggleWriteProtection(int no, bool protectionEnabled);
+    void openEditor(int no);
+    void saveDisk(int no);
+    void saveDiskAs(int no);
+    void revertDisk(int no);
+    QMessageBox::StandardButton saveImageWhenClosing(int no, QMessageBox::StandardButton previousAnswer, int number);
+    void loadTranslators();
+    void autoSaveDisk(int no);                                              //
+    void setUpPrinterEmulationWidgets(bool enabled);
+    void connectPrinter(qint8 no);
+    void disconnectPrinter(qint8 no);
+
+
+    void createDeviceWidgets();
+
+protected:
+    void mousePressEvent(QMouseEvent *event);
+    void dragEnterEvent(QDragEnterEvent *event);
+    void dragMoveEvent(QDragMoveEvent *event);
+    void dragLeaveEvent(QDragLeaveEvent *);
+    void dropEvent(QDropEvent *event);
+    void closeEvent(QCloseEvent *event);
+    void hideEvent(QHideEvent *event);
+    void enterEvent(QEvent *);
+    void leaveEvent(QEvent *);
+    void resizeEvent(QResizeEvent *);
+    bool eventFilter(QObject *obj, QEvent *event);
+
+signals:
+    void logMessage(int type, const QString &msg);
+    void newSlot (int slot);
+    void fileMounted(bool mounted);
+    void sendLogText (QString logText);
+    void sendLogTextChange (QString logTextChange);
+    void setFont(const QFont &font);
+
+public:
+    void doLogMessage(int type, const QString &msg);
+
+private slots:
+    void on_actionPlaybackCassette_triggered();
+    void on_actionShowPrinterTextOutput_triggered();
+    void on_actionBootExe_triggered();
+    void on_actionSaveSession_triggered();
+    void on_actionOpenSession_triggered();
+    void on_actionNewImage_triggered();
+    void on_actionMountFolder_triggered();
+    void on_actionMountDisk_triggered();
+    void on_actionEjectAll_triggered();
+    void on_actionOptions_triggered();
+    void on_actionStartEmulation_triggered();
+    void on_actionPrinterEmulation_triggered();
+    void on_actionHideShowDrives_triggered();
+    void on_actionQuit_triggered();
+    void on_actionAbout_triggered();
+    void on_actionDocumentation_triggered();
+
+    // Device widget events
+    void on_actionMountDisk_triggered(int deviceId);
+    void on_actionMountFolder_triggered(int deviceId);
+    void on_actionEject_triggered(int deviceId);
+    void on_actionWriteProtect_triggered(int deviceId, bool writeProtectEnabled);
+    void on_actionMountRecent_triggered(const QString &fileName);
+    void on_actionEditDisk_triggered(int deviceId);
+    void on_actionSave_triggered(int deviceId);
+    void on_actionAutoSave_triggered(int deviceId);
+    void on_actionSaveAs_triggered(int deviceId);
+    void on_actionRevert_triggered(int deviceId);
+
+
+    void on_actionBootOption_triggered();
+    void on_actionToggleMiniMode_triggered();
+    void on_actionToggleShade_triggered();
+    void on_actionLogWindow_triggered();
+
+    void on_actionConnectPrinter_17_triggered();
+    void on_actionConnectPrinter_18_triggered();
+    void on_actionConnectPrinter_19_triggered();
+    void on_actionConnectPrinter_20_triggered();
+    void on_actionDisconnectPrinter_17_triggered();
+    void on_actionDisconnectPrinter_18_triggered();
+    void on_actionDisconnectPrinter_19_triggered();
+    void on_actionDisconnectPrinter_20_triggered();
+
+    void showHideDrives();
+    void sioFinished();
+    void sioStarted();
+    void sioStatusChanged(QString status);
+    void textPrinterWindowClosed();
+    void docDisplayWindowClosed();
+    void deviceStatusChanged(int deviceNo);
+    void uiMessage(int t, const QString message);
+    void trayIconActivated(QSystemTrayIcon::ActivationReason reason);
+    void keepBootExeOpen();
+    void saveWindowGeometry();
+    void saveMiniWindowGeometry();
+    void logChanged(QString text);
+    void changeFonts();
+    void on_comboBoxPrinterType_17_currentIndexChanged(int index);
+    void on_comboBoxPrinterType_18_currentIndexChanged(int index);
+    void on_comboBoxPrinterType_19_currentIndexChanged(int index);
+    void on_comboBoxPrinterType_20_currentIndexChanged(int index);
+    void changePrinterType(int index, int typeId);
+};
+
+#endif // MAINWINDOW_H