<?xml version="1.0" encoding="UTF-8"?>
<ui version="4.0">
 <class>MainWindow</class>
 <widget class="QMainWindow" name="MainWindow">
  <property name="enabled">
   <bool>true</bool>
  </property>
  <property name="geometry">
   <rect>
    <x>0</x>
    <y>0</y>
    <width>694</width>
<<<<<<< HEAD
    <height>593</height>
=======
    <height>499</height>
>>>>>>> b339f495
   </rect>
  </property>
  <property name="sizePolicy">
   <sizepolicy hsizetype="Expanding" vsizetype="Expanding">
    <horstretch>0</horstretch>
    <verstretch>0</verstretch>
   </sizepolicy>
  </property>
  <property name="windowIcon">
   <iconset resource="icons.qrc">
    <normaloff>:/icons/main-icon/RespeQt.ico</normaloff>:/icons/main-icon/RespeQt.ico</iconset>
  </property>
  <property name="styleSheet">
   <string notr="true"/>
  </property>
  <property name="locale">
   <locale language="English" country="UnitedStates"/>
  </property>
  <property name="iconSize">
   <size>
    <width>24</width>
    <height>24</height>
   </size>
  </property>
  <widget class="QWidget" name="centralWidget">
   <property name="enabled">
    <bool>true</bool>
   </property>
   <layout class="QGridLayout" name="gridLayout">
<<<<<<< HEAD
    <item row="0" column="0">
     <widget class="QFrame" name="horizontalFrame_1">
      <property name="sizePolicy">
       <sizepolicy hsizetype="Expanding" vsizetype="Fixed">
        <horstretch>0</horstretch>
        <verstretch>0</verstretch>
       </sizepolicy>
      </property>
      <property name="minimumSize">
       <size>
        <width>330</width>
        <height>0</height>
       </size>
      </property>
      <property name="contextMenuPolicy">
       <enum>Qt::ActionsContextMenu</enum>
      </property>
      <property name="autoFillBackground">
       <bool>false</bool>
      </property>
      <property name="frameShape">
       <enum>QFrame::Panel</enum>
      </property>
      <property name="frameShadow">
       <enum>QFrame::Raised</enum>
      </property>
      <layout class="QHBoxLayout" name="horizontalLayout">
       <property name="spacing">
        <number>3</number>
       </property>
       <property name="leftMargin">
        <number>3</number>
       </property>
       <property name="topMargin">
        <number>3</number>
       </property>
       <property name="rightMargin">
        <number>3</number>
       </property>
       <property name="bottomMargin">
        <number>3</number>
       </property>
       <item>
        <widget class="QLabel" name="label_3">
         <property name="enabled">
          <bool>true</bool>
         </property>
         <property name="sizePolicy">
          <sizepolicy hsizetype="Fixed" vsizetype="Fixed">
           <horstretch>0</horstretch>
           <verstretch>0</verstretch>
          </sizepolicy>
         </property>
         <property name="palette">
          <palette>
           <active>
            <colorrole role="WindowText">
             <brush brushstyle="SolidPattern">
              <color alpha="255">
               <red>104</red>
               <green>104</green>
               <blue>104</blue>
              </color>
             </brush>
            </colorrole>
            <colorrole role="Text">
             <brush brushstyle="SolidPattern">
              <color alpha="255">
               <red>0</red>
               <green>0</green>
               <blue>0</blue>
              </color>
             </brush>
            </colorrole>
           </active>
           <inactive>
            <colorrole role="WindowText">
             <brush brushstyle="SolidPattern">
              <color alpha="255">
               <red>104</red>
               <green>104</green>
               <blue>104</blue>
              </color>
             </brush>
            </colorrole>
            <colorrole role="Text">
             <brush brushstyle="SolidPattern">
              <color alpha="255">
               <red>0</red>
               <green>0</green>
               <blue>0</blue>
              </color>
             </brush>
            </colorrole>
           </inactive>
           <disabled>
            <colorrole role="WindowText">
             <brush brushstyle="SolidPattern">
              <color alpha="255">
               <red>120</red>
               <green>120</green>
               <blue>120</blue>
              </color>
             </brush>
            </colorrole>
            <colorrole role="Text">
             <brush brushstyle="SolidPattern">
              <color alpha="255">
               <red>120</red>
               <green>120</green>
               <blue>120</blue>
              </color>
             </brush>
            </colorrole>
           </disabled>
          </palette>
         </property>
         <property name="font">
          <font>
           <weight>75</weight>
           <bold>true</bold>
          </font>
         </property>
         <property name="text">
          <string>1:</string>
         </property>
         <property name="margin">
          <number>5</number>
         </property>
        </widget>
       </item>
       <item>
        <widget class="QToolButton" name="buttonMountDisk_1">
         <property name="enabled">
          <bool>true</bool>
         </property>
         <property name="minimumSize">
          <size>
           <width>28</width>
           <height>28</height>
          </size>
         </property>
         <property name="maximumSize">
          <size>
           <width>28</width>
           <height>28</height>
          </size>
         </property>
        </widget>
       </item>
       <item>
        <widget class="QToolButton" name="buttonMountFolder_1">
         <property name="enabled">
          <bool>true</bool>
         </property>
         <property name="minimumSize">
          <size>
           <width>28</width>
           <height>28</height>
          </size>
         </property>
         <property name="maximumSize">
          <size>
           <width>28</width>
           <height>28</height>
          </size>
         </property>
        </widget>
       </item>
       <item>
        <widget class="QToolButton" name="buttonSave_1">
         <property name="enabled">
          <bool>true</bool>
         </property>
         <property name="minimumSize">
          <size>
           <width>28</width>
           <height>28</height>
          </size>
         </property>
         <property name="maximumSize">
          <size>
           <width>28</width>
           <height>28</height>
          </size>
         </property>
         <property name="checkable">
          <bool>true</bool>
         </property>
        </widget>
       </item>
       <item>
        <widget class="QToolButton" name="autoSave_1">
         <property name="enabled">
          <bool>true</bool>
         </property>
         <property name="minimumSize">
          <size>
           <width>28</width>
           <height>28</height>
          </size>
         </property>
         <property name="maximumSize">
          <size>
           <width>28</width>
           <height>28</height>
          </size>
         </property>
         <property name="toolTip">
          <string/>
         </property>
         <property name="statusTip">
          <string/>
         </property>
         <property name="text">
          <string/>
         </property>
         <property name="checkable">
          <bool>false</bool>
         </property>
         <property name="autoRaise">
          <bool>false</bool>
         </property>
        </widget>
       </item>
       <item>
        <widget class="QToolButton" name="buttonEditDisk_1">
         <property name="enabled">
          <bool>true</bool>
         </property>
         <property name="minimumSize">
          <size>
           <width>28</width>
           <height>28</height>
          </size>
         </property>
         <property name="maximumSize">
          <size>
           <width>28</width>
           <height>28</height>
          </size>
         </property>
         <property name="checkable">
          <bool>false</bool>
         </property>
        </widget>
       </item>
       <item>
        <layout class="QVBoxLayout" name="verticalLayout">
         <property name="spacing">
          <number>0</number>
         </property>
         <property name="leftMargin">
          <number>5</number>
         </property>
         <property name="rightMargin">
          <number>5</number>
         </property>
         <item>
          <widget class="QLabel" name="labelFileName_1">
           <property name="enabled">
            <bool>true</bool>
           </property>
           <property name="sizePolicy">
            <sizepolicy hsizetype="Ignored" vsizetype="Fixed">
             <horstretch>0</horstretch>
             <verstretch>0</verstretch>
            </sizepolicy>
           </property>
           <property name="font">
            <font>
             <family>MS Shell Dlg 2</family>
             <pointsize>8</pointsize>
             <weight>50</weight>
             <italic>false</italic>
             <bold>false</bold>
            </font>
           </property>
           <property name="autoFillBackground">
            <bool>false</bool>
           </property>
           <property name="text">
            <string/>
           </property>
           <property name="textFormat">
            <enum>Qt::PlainText</enum>
           </property>
           <property name="wordWrap">
            <bool>false</bool>
           </property>
          </widget>
         </item>
         <item>
          <widget class="QLabel" name="labelImageProperties_1">
           <property name="enabled">
            <bool>true</bool>
           </property>
           <property name="sizePolicy">
            <sizepolicy hsizetype="Preferred" vsizetype="Fixed">
             <horstretch>0</horstretch>
             <verstretch>0</verstretch>
            </sizepolicy>
           </property>
           <property name="palette">
            <palette>
             <active>
              <colorrole role="WindowText">
               <brush brushstyle="SolidPattern">
                <color alpha="255">
                 <red>128</red>
                 <green>128</green>
                 <blue>128</blue>
                </color>
               </brush>
              </colorrole>
              <colorrole role="Mid">
               <brush brushstyle="SolidPattern">
                <color alpha="255">
                 <red>157</red>
                 <green>155</green>
                 <blue>144</blue>
                </color>
               </brush>
              </colorrole>
             </active>
             <inactive>
              <colorrole role="WindowText">
               <brush brushstyle="SolidPattern">
                <color alpha="255">
                 <red>128</red>
                 <green>128</green>
                 <blue>128</blue>
                </color>
               </brush>
              </colorrole>
              <colorrole role="Mid">
               <brush brushstyle="SolidPattern">
                <color alpha="255">
                 <red>157</red>
                 <green>155</green>
                 <blue>144</blue>
                </color>
               </brush>
              </colorrole>
             </inactive>
             <disabled>
              <colorrole role="WindowText">
               <brush brushstyle="SolidPattern">
                <color alpha="255">
                 <red>118</red>
                 <green>116</green>
                 <blue>108</blue>
                </color>
               </brush>
              </colorrole>
              <colorrole role="Mid">
               <brush brushstyle="SolidPattern">
                <color alpha="255">
                 <red>157</red>
                 <green>155</green>
                 <blue>144</blue>
                </color>
               </brush>
              </colorrole>
             </disabled>
            </palette>
           </property>
           <property name="textFormat">
            <enum>Qt::PlainText</enum>
           </property>
           <property name="alignment">
            <set>Qt::AlignLeading|Qt::AlignLeft|Qt::AlignVCenter</set>
           </property>
           <property name="wordWrap">
            <bool>false</bool>
           </property>
          </widget>
         </item>
        </layout>
       </item>
       <item>
        <widget class="QToolButton" name="buttonEject_1">
         <property name="enabled">
          <bool>true</bool>
         </property>
         <property name="minimumSize">
          <size>
           <width>21</width>
           <height>25</height>
          </size>
         </property>
         <property name="maximumSize">
          <size>
           <width>21</width>
           <height>25</height>
          </size>
         </property>
        </widget>
       </item>
      </layout>
     </widget>
    </item>
    <item row="1" column="1">
     <widget class="QFrame" name="horizontalFrame_10">
      <property name="enabled">
       <bool>true</bool>
      </property>
      <property name="sizePolicy">
       <sizepolicy hsizetype="Expanding" vsizetype="Fixed">
        <horstretch>0</horstretch>
        <verstretch>0</verstretch>
       </sizepolicy>
      </property>
      <property name="minimumSize">
       <size>
        <width>330</width>
        <height>0</height>
       </size>
      </property>
      <property name="contextMenuPolicy">
       <enum>Qt::ActionsContextMenu</enum>
      </property>
      <property name="autoFillBackground">
       <bool>false</bool>
      </property>
      <property name="frameShape">
       <enum>QFrame::Panel</enum>
      </property>
      <property name="frameShadow">
       <enum>QFrame::Raised</enum>
      </property>
      <layout class="QHBoxLayout" name="horizontalLayout_10">
       <property name="spacing">
        <number>3</number>
       </property>
       <property name="leftMargin">
        <number>3</number>
       </property>
       <property name="topMargin">
        <number>3</number>
       </property>
       <property name="rightMargin">
        <number>3</number>
       </property>
       <property name="bottomMargin">
        <number>3</number>
       </property>
       <item>
        <widget class="QLabel" name="label_24">
         <property name="enabled">
          <bool>true</bool>
         </property>
         <property name="sizePolicy">
          <sizepolicy hsizetype="Fixed" vsizetype="Fixed">
           <horstretch>0</horstretch>
           <verstretch>0</verstretch>
          </sizepolicy>
         </property>
         <property name="palette">
          <palette>
           <active>
            <colorrole role="WindowText">
             <brush brushstyle="SolidPattern">
              <color alpha="255">
               <red>104</red>
               <green>104</green>
               <blue>104</blue>
              </color>
             </brush>
            </colorrole>
           </active>
           <inactive>
            <colorrole role="WindowText">
             <brush brushstyle="SolidPattern">
              <color alpha="255">
               <red>104</red>
               <green>104</green>
               <blue>104</blue>
              </color>
             </brush>
            </colorrole>
           </inactive>
           <disabled>
            <colorrole role="WindowText">
             <brush brushstyle="SolidPattern">
              <color alpha="255">
               <red>120</red>
               <green>120</green>
               <blue>120</blue>
              </color>
             </brush>
            </colorrole>
           </disabled>
          </palette>
         </property>
         <property name="font">
          <font>
           <weight>75</weight>
           <bold>true</bold>
          </font>
         </property>
         <property name="text">
          <string>J:</string>
         </property>
         <property name="margin">
          <number>5</number>
         </property>
        </widget>
       </item>
       <item>
        <widget class="QToolButton" name="buttonMountDisk_10">
         <property name="enabled">
          <bool>true</bool>
         </property>
         <property name="minimumSize">
          <size>
           <width>28</width>
           <height>28</height>
          </size>
         </property>
         <property name="maximumSize">
          <size>
           <width>28</width>
           <height>28</height>
          </size>
         </property>
        </widget>
       </item>
       <item>
        <widget class="QToolButton" name="buttonMountFolder_10">
         <property name="enabled">
          <bool>true</bool>
         </property>
         <property name="minimumSize">
          <size>
           <width>28</width>
           <height>28</height>
          </size>
         </property>
         <property name="maximumSize">
          <size>
           <width>28</width>
           <height>28</height>
          </size>
         </property>
        </widget>
       </item>
       <item>
        <widget class="QToolButton" name="buttonSave_10">
         <property name="enabled">
          <bool>true</bool>
         </property>
         <property name="minimumSize">
          <size>
           <width>28</width>
           <height>28</height>
          </size>
         </property>
         <property name="maximumSize">
          <size>
           <width>28</width>
           <height>28</height>
          </size>
         </property>
         <property name="checkable">
          <bool>true</bool>
         </property>
        </widget>
       </item>
       <item>
        <widget class="QToolButton" name="autoSave_10">
         <property name="enabled">
          <bool>true</bool>
         </property>
         <property name="minimumSize">
          <size>
           <width>28</width>
           <height>28</height>
          </size>
         </property>
         <property name="maximumSize">
          <size>
           <width>28</width>
           <height>28</height>
          </size>
         </property>
         <property name="text">
          <string/>
         </property>
         <property name="checkable">
          <bool>false</bool>
         </property>
        </widget>
       </item>
       <item>
        <widget class="QToolButton" name="buttonEditDisk_10">
         <property name="enabled">
          <bool>true</bool>
         </property>
         <property name="minimumSize">
          <size>
           <width>28</width>
           <height>28</height>
          </size>
         </property>
         <property name="maximumSize">
          <size>
           <width>28</width>
           <height>28</height>
          </size>
         </property>
         <property name="checkable">
          <bool>false</bool>
         </property>
        </widget>
       </item>
       <item>
        <layout class="QVBoxLayout" name="verticalLayout_10">
         <property name="spacing">
          <number>0</number>
         </property>
         <property name="leftMargin">
          <number>5</number>
         </property>
         <property name="rightMargin">
          <number>5</number>
         </property>
         <item>
          <widget class="QLabel" name="labelFileName_10">
           <property name="enabled">
            <bool>true</bool>
           </property>
           <property name="sizePolicy">
            <sizepolicy hsizetype="Ignored" vsizetype="Fixed">
             <horstretch>0</horstretch>
             <verstretch>0</verstretch>
            </sizepolicy>
           </property>
           <property name="autoFillBackground">
            <bool>false</bool>
           </property>
           <property name="text">
            <string/>
           </property>
           <property name="textFormat">
            <enum>Qt::PlainText</enum>
           </property>
           <property name="wordWrap">
            <bool>false</bool>
           </property>
          </widget>
         </item>
         <item>
          <widget class="QLabel" name="labelImageProperties_10">
           <property name="enabled">
            <bool>true</bool>
           </property>
           <property name="sizePolicy">
            <sizepolicy hsizetype="Preferred" vsizetype="Fixed">
             <horstretch>0</horstretch>
             <verstretch>0</verstretch>
            </sizepolicy>
           </property>
           <property name="palette">
            <palette>
             <active>
              <colorrole role="WindowText">
               <brush brushstyle="SolidPattern">
                <color alpha="255">
                 <red>128</red>
                 <green>128</green>
                 <blue>128</blue>
                </color>
               </brush>
              </colorrole>
              <colorrole role="Mid">
               <brush brushstyle="SolidPattern">
                <color alpha="255">
                 <red>157</red>
                 <green>155</green>
                 <blue>144</blue>
                </color>
               </brush>
              </colorrole>
             </active>
             <inactive>
              <colorrole role="WindowText">
               <brush brushstyle="SolidPattern">
                <color alpha="255">
                 <red>128</red>
                 <green>128</green>
                 <blue>128</blue>
                </color>
               </brush>
              </colorrole>
              <colorrole role="Mid">
               <brush brushstyle="SolidPattern">
                <color alpha="255">
                 <red>157</red>
                 <green>155</green>
                 <blue>144</blue>
                </color>
               </brush>
              </colorrole>
             </inactive>
             <disabled>
              <colorrole role="WindowText">
               <brush brushstyle="SolidPattern">
                <color alpha="255">
                 <red>118</red>
                 <green>116</green>
                 <blue>108</blue>
                </color>
               </brush>
              </colorrole>
              <colorrole role="Mid">
               <brush brushstyle="SolidPattern">
                <color alpha="255">
                 <red>157</red>
                 <green>155</green>
                 <blue>144</blue>
                </color>
               </brush>
              </colorrole>
             </disabled>
            </palette>
           </property>
           <property name="textFormat">
            <enum>Qt::PlainText</enum>
           </property>
           <property name="alignment">
            <set>Qt::AlignLeading|Qt::AlignLeft|Qt::AlignVCenter</set>
           </property>
           <property name="wordWrap">
            <bool>false</bool>
           </property>
          </widget>
         </item>
        </layout>
       </item>
       <item>
        <widget class="QToolButton" name="buttonEject_10">
         <property name="enabled">
          <bool>true</bool>
         </property>
         <property name="minimumSize">
          <size>
           <width>21</width>
           <height>25</height>
          </size>
         </property>
         <property name="maximumSize">
          <size>
           <width>21</width>
           <height>25</height>
          </size>
         </property>
        </widget>
       </item>
      </layout>
     </widget>
    </item>
    <item row="0" column="1">
     <widget class="QFrame" name="horizontalFrame_9">
      <property name="enabled">
       <bool>true</bool>
      </property>
      <property name="sizePolicy">
       <sizepolicy hsizetype="Expanding" vsizetype="Fixed">
        <horstretch>0</horstretch>
        <verstretch>0</verstretch>
       </sizepolicy>
      </property>
      <property name="minimumSize">
       <size>
        <width>330</width>
        <height>0</height>
       </size>
      </property>
      <property name="contextMenuPolicy">
       <enum>Qt::ActionsContextMenu</enum>
      </property>
      <property name="autoFillBackground">
       <bool>false</bool>
      </property>
      <property name="frameShape">
       <enum>QFrame::Panel</enum>
      </property>
      <property name="frameShadow">
       <enum>QFrame::Raised</enum>
      </property>
      <layout class="QHBoxLayout" name="horizontalLayout_9">
       <property name="spacing">
        <number>3</number>
       </property>
       <property name="leftMargin">
        <number>3</number>
       </property>
       <property name="topMargin">
        <number>3</number>
       </property>
       <property name="rightMargin">
        <number>3</number>
       </property>
       <property name="bottomMargin">
        <number>3</number>
       </property>
       <item>
        <widget class="QLabel" name="label_23">
         <property name="enabled">
          <bool>true</bool>
         </property>
         <property name="sizePolicy">
          <sizepolicy hsizetype="Fixed" vsizetype="Fixed">
           <horstretch>0</horstretch>
           <verstretch>0</verstretch>
          </sizepolicy>
         </property>
         <property name="palette">
          <palette>
           <active>
            <colorrole role="WindowText">
             <brush brushstyle="SolidPattern">
              <color alpha="255">
               <red>104</red>
               <green>104</green>
               <blue>104</blue>
              </color>
             </brush>
            </colorrole>
           </active>
           <inactive>
            <colorrole role="WindowText">
             <brush brushstyle="SolidPattern">
              <color alpha="255">
               <red>104</red>
               <green>104</green>
               <blue>104</blue>
              </color>
             </brush>
            </colorrole>
           </inactive>
           <disabled>
            <colorrole role="WindowText">
             <brush brushstyle="SolidPattern">
              <color alpha="255">
               <red>120</red>
               <green>120</green>
               <blue>120</blue>
              </color>
             </brush>
            </colorrole>
           </disabled>
          </palette>
         </property>
         <property name="font">
          <font>
           <weight>75</weight>
           <bold>true</bold>
          </font>
         </property>
         <property name="text">
          <string>9:</string>
         </property>
         <property name="margin">
          <number>5</number>
         </property>
        </widget>
       </item>
       <item>
        <widget class="QToolButton" name="buttonMountDisk_9">
         <property name="enabled">
          <bool>true</bool>
         </property>
         <property name="minimumSize">
          <size>
           <width>28</width>
           <height>28</height>
          </size>
         </property>
         <property name="maximumSize">
          <size>
           <width>28</width>
           <height>28</height>
          </size>
         </property>
        </widget>
       </item>
       <item>
        <widget class="QToolButton" name="buttonMountFolder_9">
         <property name="enabled">
          <bool>true</bool>
         </property>
         <property name="minimumSize">
          <size>
           <width>28</width>
           <height>28</height>
          </size>
         </property>
         <property name="maximumSize">
          <size>
           <width>28</width>
           <height>28</height>
          </size>
         </property>
        </widget>
       </item>
       <item>
        <widget class="QToolButton" name="buttonSave_9">
         <property name="enabled">
          <bool>true</bool>
         </property>
         <property name="minimumSize">
          <size>
           <width>28</width>
           <height>28</height>
          </size>
         </property>
         <property name="maximumSize">
          <size>
           <width>28</width>
           <height>28</height>
          </size>
         </property>
         <property name="checkable">
          <bool>true</bool>
         </property>
        </widget>
       </item>
       <item>
        <widget class="QToolButton" name="autoSave_9">
         <property name="enabled">
          <bool>true</bool>
         </property>
         <property name="minimumSize">
          <size>
           <width>28</width>
           <height>28</height>
          </size>
         </property>
         <property name="maximumSize">
          <size>
           <width>28</width>
           <height>28</height>
          </size>
         </property>
         <property name="text">
          <string/>
         </property>
         <property name="checkable">
          <bool>false</bool>
         </property>
        </widget>
       </item>
       <item>
        <widget class="QToolButton" name="buttonEditDisk_9">
         <property name="enabled">
          <bool>true</bool>
         </property>
         <property name="minimumSize">
          <size>
           <width>28</width>
           <height>28</height>
          </size>
         </property>
         <property name="maximumSize">
          <size>
           <width>28</width>
           <height>28</height>
          </size>
         </property>
         <property name="checkable">
          <bool>false</bool>
         </property>
        </widget>
       </item>
       <item>
        <layout class="QVBoxLayout" name="verticalLayout_9">
         <property name="spacing">
          <number>0</number>
         </property>
         <property name="leftMargin">
          <number>5</number>
         </property>
         <property name="rightMargin">
          <number>5</number>
         </property>
         <item>
          <widget class="QLabel" name="labelFileName_9">
           <property name="enabled">
            <bool>true</bool>
           </property>
           <property name="sizePolicy">
            <sizepolicy hsizetype="Ignored" vsizetype="Fixed">
             <horstretch>0</horstretch>
             <verstretch>0</verstretch>
            </sizepolicy>
           </property>
           <property name="autoFillBackground">
            <bool>false</bool>
           </property>
           <property name="text">
            <string/>
           </property>
           <property name="textFormat">
            <enum>Qt::PlainText</enum>
           </property>
           <property name="wordWrap">
            <bool>false</bool>
           </property>
          </widget>
         </item>
         <item>
          <widget class="QLabel" name="labelImageProperties_9">
           <property name="enabled">
            <bool>true</bool>
           </property>
           <property name="sizePolicy">
            <sizepolicy hsizetype="Preferred" vsizetype="Fixed">
             <horstretch>0</horstretch>
             <verstretch>0</verstretch>
            </sizepolicy>
           </property>
           <property name="palette">
            <palette>
             <active>
              <colorrole role="WindowText">
               <brush brushstyle="SolidPattern">
                <color alpha="255">
                 <red>128</red>
                 <green>128</green>
                 <blue>128</blue>
                </color>
               </brush>
              </colorrole>
              <colorrole role="Mid">
               <brush brushstyle="SolidPattern">
                <color alpha="255">
                 <red>157</red>
                 <green>155</green>
                 <blue>144</blue>
                </color>
               </brush>
              </colorrole>
             </active>
             <inactive>
              <colorrole role="WindowText">
               <brush brushstyle="SolidPattern">
                <color alpha="255">
                 <red>128</red>
                 <green>128</green>
                 <blue>128</blue>
                </color>
               </brush>
              </colorrole>
              <colorrole role="Mid">
               <brush brushstyle="SolidPattern">
                <color alpha="255">
                 <red>157</red>
                 <green>155</green>
                 <blue>144</blue>
                </color>
               </brush>
              </colorrole>
             </inactive>
             <disabled>
              <colorrole role="WindowText">
               <brush brushstyle="SolidPattern">
                <color alpha="255">
                 <red>118</red>
                 <green>116</green>
                 <blue>108</blue>
                </color>
               </brush>
              </colorrole>
              <colorrole role="Mid">
               <brush brushstyle="SolidPattern">
                <color alpha="255">
                 <red>157</red>
                 <green>155</green>
                 <blue>144</blue>
                </color>
               </brush>
              </colorrole>
             </disabled>
            </palette>
           </property>
           <property name="textFormat">
            <enum>Qt::PlainText</enum>
           </property>
           <property name="alignment">
            <set>Qt::AlignLeading|Qt::AlignLeft|Qt::AlignVCenter</set>
           </property>
           <property name="wordWrap">
            <bool>false</bool>
           </property>
          </widget>
         </item>
        </layout>
       </item>
       <item>
        <widget class="QToolButton" name="buttonEject_9">
         <property name="enabled">
          <bool>true</bool>
         </property>
         <property name="minimumSize">
          <size>
           <width>21</width>
           <height>25</height>
          </size>
         </property>
         <property name="maximumSize">
          <size>
           <width>21</width>
           <height>25</height>
          </size>
         </property>
        </widget>
       </item>
      </layout>
     </widget>
    </item>
    <item row="1" column="0">
     <widget class="QFrame" name="horizontalFrame_2">
      <property name="enabled">
       <bool>true</bool>
      </property>
      <property name="sizePolicy">
       <sizepolicy hsizetype="Expanding" vsizetype="Fixed">
        <horstretch>0</horstretch>
        <verstretch>0</verstretch>
       </sizepolicy>
      </property>
      <property name="minimumSize">
       <size>
        <width>330</width>
        <height>0</height>
       </size>
      </property>
      <property name="contextMenuPolicy">
       <enum>Qt::ActionsContextMenu</enum>
      </property>
      <property name="autoFillBackground">
       <bool>false</bool>
      </property>
      <property name="frameShape">
       <enum>QFrame::Panel</enum>
      </property>
      <property name="frameShadow">
       <enum>QFrame::Raised</enum>
      </property>
      <layout class="QHBoxLayout" name="horizontalLayout_2">
       <property name="spacing">
        <number>3</number>
       </property>
       <property name="leftMargin">
        <number>3</number>
       </property>
       <property name="topMargin">
        <number>3</number>
       </property>
       <property name="rightMargin">
        <number>3</number>
       </property>
       <property name="bottomMargin">
        <number>3</number>
       </property>
       <item>
        <widget class="QLabel" name="label_4">
         <property name="enabled">
          <bool>true</bool>
         </property>
         <property name="sizePolicy">
          <sizepolicy hsizetype="Fixed" vsizetype="Fixed">
           <horstretch>0</horstretch>
           <verstretch>0</verstretch>
          </sizepolicy>
         </property>
         <property name="palette">
          <palette>
           <active>
            <colorrole role="WindowText">
             <brush brushstyle="SolidPattern">
              <color alpha="255">
               <red>104</red>
               <green>104</green>
               <blue>104</blue>
              </color>
             </brush>
            </colorrole>
           </active>
           <inactive>
            <colorrole role="WindowText">
             <brush brushstyle="SolidPattern">
              <color alpha="255">
               <red>104</red>
               <green>104</green>
               <blue>104</blue>
              </color>
             </brush>
            </colorrole>
           </inactive>
           <disabled>
            <colorrole role="WindowText">
             <brush brushstyle="SolidPattern">
              <color alpha="255">
               <red>120</red>
               <green>120</green>
               <blue>120</blue>
              </color>
             </brush>
            </colorrole>
           </disabled>
          </palette>
         </property>
         <property name="font">
          <font>
           <weight>75</weight>
           <bold>true</bold>
          </font>
         </property>
         <property name="text">
          <string>2:</string>
         </property>
         <property name="margin">
          <number>5</number>
         </property>
        </widget>
       </item>
       <item>
        <widget class="QToolButton" name="buttonMountDisk_2">
         <property name="enabled">
          <bool>true</bool>
         </property>
         <property name="minimumSize">
          <size>
           <width>28</width>
           <height>28</height>
          </size>
         </property>
         <property name="maximumSize">
          <size>
           <width>28</width>
           <height>28</height>
          </size>
         </property>
        </widget>
       </item>
       <item>
        <widget class="QToolButton" name="buttonMountFolder_2">
         <property name="enabled">
          <bool>true</bool>
         </property>
         <property name="minimumSize">
          <size>
           <width>28</width>
           <height>28</height>
          </size>
         </property>
         <property name="maximumSize">
          <size>
           <width>28</width>
           <height>28</height>
          </size>
         </property>
        </widget>
       </item>
       <item>
        <widget class="QToolButton" name="buttonSave_2">
         <property name="enabled">
          <bool>true</bool>
         </property>
         <property name="minimumSize">
          <size>
           <width>28</width>
           <height>28</height>
          </size>
         </property>
         <property name="maximumSize">
          <size>
           <width>28</width>
           <height>28</height>
          </size>
         </property>
         <property name="checkable">
          <bool>true</bool>
         </property>
        </widget>
       </item>
       <item>
        <widget class="QToolButton" name="autoSave_2">
         <property name="enabled">
          <bool>true</bool>
         </property>
         <property name="minimumSize">
          <size>
           <width>28</width>
           <height>28</height>
          </size>
         </property>
         <property name="maximumSize">
          <size>
           <width>28</width>
           <height>28</height>
          </size>
         </property>
         <property name="text">
          <string/>
         </property>
         <property name="checkable">
          <bool>false</bool>
         </property>
        </widget>
       </item>
       <item>
        <widget class="QToolButton" name="buttonEditDisk_2">
         <property name="enabled">
          <bool>true</bool>
         </property>
         <property name="minimumSize">
          <size>
           <width>28</width>
           <height>28</height>
          </size>
         </property>
         <property name="maximumSize">
          <size>
           <width>28</width>
           <height>28</height>
          </size>
         </property>
         <property name="checkable">
          <bool>false</bool>
         </property>
        </widget>
       </item>
       <item>
        <layout class="QVBoxLayout" name="verticalLayout_2">
         <property name="spacing">
          <number>0</number>
         </property>
         <property name="leftMargin">
          <number>5</number>
         </property>
         <property name="rightMargin">
          <number>5</number>
         </property>
         <item>
          <widget class="QLabel" name="labelFileName_2">
           <property name="enabled">
            <bool>true</bool>
           </property>
           <property name="sizePolicy">
            <sizepolicy hsizetype="Ignored" vsizetype="Fixed">
             <horstretch>0</horstretch>
             <verstretch>0</verstretch>
            </sizepolicy>
           </property>
           <property name="font">
            <font>
             <family>MS Shell Dlg 2</family>
             <pointsize>8</pointsize>
             <weight>50</weight>
             <italic>false</italic>
             <bold>false</bold>
            </font>
           </property>
           <property name="autoFillBackground">
            <bool>false</bool>
           </property>
           <property name="text">
            <string/>
           </property>
           <property name="textFormat">
            <enum>Qt::PlainText</enum>
           </property>
           <property name="wordWrap">
            <bool>false</bool>
           </property>
          </widget>
         </item>
         <item>
          <widget class="QLabel" name="labelImageProperties_2">
           <property name="enabled">
            <bool>true</bool>
           </property>
           <property name="sizePolicy">
            <sizepolicy hsizetype="Preferred" vsizetype="Fixed">
             <horstretch>0</horstretch>
             <verstretch>0</verstretch>
            </sizepolicy>
           </property>
           <property name="palette">
            <palette>
             <active>
              <colorrole role="WindowText">
               <brush brushstyle="SolidPattern">
                <color alpha="255">
                 <red>128</red>
                 <green>128</green>
                 <blue>128</blue>
                </color>
               </brush>
              </colorrole>
              <colorrole role="Mid">
               <brush brushstyle="SolidPattern">
                <color alpha="255">
                 <red>157</red>
                 <green>155</green>
                 <blue>144</blue>
                </color>
               </brush>
              </colorrole>
             </active>
             <inactive>
              <colorrole role="WindowText">
               <brush brushstyle="SolidPattern">
                <color alpha="255">
                 <red>128</red>
                 <green>128</green>
                 <blue>128</blue>
                </color>
               </brush>
              </colorrole>
              <colorrole role="Mid">
               <brush brushstyle="SolidPattern">
                <color alpha="255">
                 <red>157</red>
                 <green>155</green>
                 <blue>144</blue>
                </color>
               </brush>
              </colorrole>
             </inactive>
             <disabled>
              <colorrole role="WindowText">
               <brush brushstyle="SolidPattern">
                <color alpha="255">
                 <red>118</red>
                 <green>116</green>
                 <blue>108</blue>
                </color>
               </brush>
              </colorrole>
              <colorrole role="Mid">
               <brush brushstyle="SolidPattern">
                <color alpha="255">
                 <red>157</red>
                 <green>155</green>
                 <blue>144</blue>
                </color>
               </brush>
              </colorrole>
             </disabled>
            </palette>
           </property>
           <property name="textFormat">
            <enum>Qt::PlainText</enum>
           </property>
           <property name="alignment">
            <set>Qt::AlignLeading|Qt::AlignLeft|Qt::AlignVCenter</set>
           </property>
           <property name="wordWrap">
            <bool>false</bool>
           </property>
          </widget>
         </item>
        </layout>
       </item>
       <item>
        <widget class="QToolButton" name="buttonEject_2">
         <property name="enabled">
          <bool>true</bool>
         </property>
         <property name="minimumSize">
          <size>
           <width>21</width>
           <height>25</height>
          </size>
         </property>
         <property name="maximumSize">
          <size>
           <width>21</width>
           <height>25</height>
          </size>
         </property>
        </widget>
       </item>
      </layout>
     </widget>
    </item>
    <item row="2" column="1">
     <widget class="QFrame" name="horizontalFrame_11">
      <property name="enabled">
       <bool>true</bool>
      </property>
      <property name="sizePolicy">
       <sizepolicy hsizetype="Expanding" vsizetype="Fixed">
        <horstretch>0</horstretch>
        <verstretch>0</verstretch>
       </sizepolicy>
      </property>
      <property name="minimumSize">
       <size>
        <width>330</width>
        <height>0</height>
       </size>
      </property>
      <property name="contextMenuPolicy">
       <enum>Qt::ActionsContextMenu</enum>
      </property>
      <property name="autoFillBackground">
       <bool>false</bool>
      </property>
      <property name="frameShape">
       <enum>QFrame::Panel</enum>
      </property>
      <property name="frameShadow">
       <enum>QFrame::Raised</enum>
      </property>
      <layout class="QHBoxLayout" name="horizontalLayout_11">
       <property name="spacing">
        <number>3</number>
       </property>
       <property name="leftMargin">
        <number>3</number>
       </property>
       <property name="topMargin">
        <number>3</number>
       </property>
       <property name="rightMargin">
        <number>3</number>
       </property>
       <property name="bottomMargin">
        <number>3</number>
       </property>
       <item>
        <widget class="QLabel" name="label_25">
         <property name="enabled">
          <bool>true</bool>
         </property>
         <property name="sizePolicy">
          <sizepolicy hsizetype="Fixed" vsizetype="Fixed">
           <horstretch>0</horstretch>
           <verstretch>0</verstretch>
          </sizepolicy>
         </property>
         <property name="palette">
          <palette>
           <active>
            <colorrole role="WindowText">
             <brush brushstyle="SolidPattern">
              <color alpha="255">
               <red>104</red>
               <green>104</green>
               <blue>104</blue>
              </color>
             </brush>
            </colorrole>
           </active>
           <inactive>
            <colorrole role="WindowText">
             <brush brushstyle="SolidPattern">
              <color alpha="255">
               <red>104</red>
               <green>104</green>
               <blue>104</blue>
              </color>
             </brush>
            </colorrole>
           </inactive>
           <disabled>
            <colorrole role="WindowText">
             <brush brushstyle="SolidPattern">
              <color alpha="255">
               <red>120</red>
               <green>120</green>
               <blue>120</blue>
              </color>
             </brush>
            </colorrole>
           </disabled>
          </palette>
         </property>
         <property name="font">
          <font>
           <weight>75</weight>
           <bold>true</bold>
          </font>
         </property>
         <property name="text">
          <string>K:</string>
         </property>
         <property name="margin">
          <number>5</number>
         </property>
        </widget>
       </item>
       <item>
        <widget class="QToolButton" name="buttonMountDisk_11">
         <property name="enabled">
          <bool>true</bool>
         </property>
         <property name="minimumSize">
          <size>
           <width>28</width>
           <height>28</height>
          </size>
         </property>
         <property name="maximumSize">
          <size>
           <width>28</width>
           <height>28</height>
          </size>
         </property>
        </widget>
       </item>
       <item>
        <widget class="QToolButton" name="buttonMountFolder_11">
         <property name="enabled">
          <bool>true</bool>
         </property>
         <property name="minimumSize">
          <size>
           <width>28</width>
           <height>28</height>
          </size>
         </property>
         <property name="maximumSize">
          <size>
           <width>28</width>
           <height>28</height>
          </size>
         </property>
        </widget>
       </item>
       <item>
        <widget class="QToolButton" name="buttonSave_11">
         <property name="enabled">
          <bool>true</bool>
         </property>
         <property name="minimumSize">
          <size>
           <width>28</width>
           <height>28</height>
          </size>
         </property>
         <property name="maximumSize">
          <size>
           <width>28</width>
           <height>28</height>
          </size>
         </property>
         <property name="checkable">
          <bool>true</bool>
         </property>
        </widget>
       </item>
       <item>
        <widget class="QToolButton" name="autoSave_11">
         <property name="enabled">
          <bool>true</bool>
         </property>
         <property name="minimumSize">
          <size>
           <width>28</width>
           <height>28</height>
          </size>
         </property>
         <property name="maximumSize">
          <size>
           <width>28</width>
           <height>28</height>
          </size>
         </property>
         <property name="text">
          <string/>
         </property>
         <property name="checkable">
          <bool>false</bool>
         </property>
        </widget>
       </item>
       <item>
        <widget class="QToolButton" name="buttonEditDisk_11">
         <property name="enabled">
          <bool>true</bool>
         </property>
         <property name="minimumSize">
          <size>
           <width>28</width>
           <height>28</height>
          </size>
         </property>
         <property name="maximumSize">
          <size>
           <width>28</width>
           <height>28</height>
          </size>
         </property>
         <property name="checkable">
          <bool>false</bool>
         </property>
        </widget>
       </item>
       <item>
        <layout class="QVBoxLayout" name="verticalLayout_11">
         <property name="spacing">
          <number>0</number>
         </property>
         <property name="leftMargin">
          <number>5</number>
         </property>
         <property name="rightMargin">
          <number>5</number>
         </property>
         <item>
          <widget class="QLabel" name="labelFileName_11">
           <property name="enabled">
            <bool>true</bool>
           </property>
           <property name="sizePolicy">
            <sizepolicy hsizetype="Ignored" vsizetype="Fixed">
             <horstretch>0</horstretch>
             <verstretch>0</verstretch>
            </sizepolicy>
           </property>
           <property name="autoFillBackground">
            <bool>false</bool>
           </property>
           <property name="text">
            <string/>
           </property>
           <property name="textFormat">
            <enum>Qt::PlainText</enum>
           </property>
           <property name="wordWrap">
            <bool>false</bool>
           </property>
          </widget>
         </item>
         <item>
          <widget class="QLabel" name="labelImageProperties_11">
           <property name="enabled">
            <bool>true</bool>
           </property>
           <property name="sizePolicy">
            <sizepolicy hsizetype="Preferred" vsizetype="Fixed">
             <horstretch>0</horstretch>
             <verstretch>0</verstretch>
            </sizepolicy>
           </property>
           <property name="palette">
            <palette>
             <active>
              <colorrole role="WindowText">
               <brush brushstyle="SolidPattern">
                <color alpha="255">
                 <red>128</red>
                 <green>128</green>
                 <blue>128</blue>
                </color>
               </brush>
              </colorrole>
              <colorrole role="Mid">
               <brush brushstyle="SolidPattern">
                <color alpha="255">
                 <red>157</red>
                 <green>155</green>
                 <blue>144</blue>
                </color>
               </brush>
              </colorrole>
             </active>
             <inactive>
              <colorrole role="WindowText">
               <brush brushstyle="SolidPattern">
                <color alpha="255">
                 <red>128</red>
                 <green>128</green>
                 <blue>128</blue>
                </color>
               </brush>
              </colorrole>
              <colorrole role="Mid">
               <brush brushstyle="SolidPattern">
                <color alpha="255">
                 <red>157</red>
                 <green>155</green>
                 <blue>144</blue>
                </color>
               </brush>
              </colorrole>
             </inactive>
             <disabled>
              <colorrole role="WindowText">
               <brush brushstyle="SolidPattern">
                <color alpha="255">
                 <red>118</red>
                 <green>116</green>
                 <blue>108</blue>
                </color>
               </brush>
              </colorrole>
              <colorrole role="Mid">
               <brush brushstyle="SolidPattern">
                <color alpha="255">
                 <red>157</red>
                 <green>155</green>
                 <blue>144</blue>
                </color>
               </brush>
              </colorrole>
             </disabled>
            </palette>
           </property>
           <property name="textFormat">
            <enum>Qt::PlainText</enum>
           </property>
           <property name="alignment">
            <set>Qt::AlignLeading|Qt::AlignLeft|Qt::AlignVCenter</set>
           </property>
           <property name="wordWrap">
            <bool>false</bool>
           </property>
          </widget>
         </item>
        </layout>
       </item>
       <item>
        <widget class="QToolButton" name="buttonEject_11">
         <property name="enabled">
          <bool>true</bool>
         </property>
         <property name="minimumSize">
          <size>
           <width>21</width>
           <height>25</height>
          </size>
         </property>
         <property name="maximumSize">
          <size>
           <width>21</width>
           <height>25</height>
          </size>
         </property>
        </widget>
       </item>
      </layout>
     </widget>
    </item>
    <item row="7" column="0">
     <widget class="QFrame" name="horizontalFrame_8">
      <property name="enabled">
       <bool>true</bool>
      </property>
      <property name="sizePolicy">
       <sizepolicy hsizetype="Expanding" vsizetype="Fixed">
        <horstretch>0</horstretch>
        <verstretch>0</verstretch>
       </sizepolicy>
      </property>
      <property name="minimumSize">
       <size>
        <width>330</width>
        <height>0</height>
       </size>
      </property>
      <property name="contextMenuPolicy">
       <enum>Qt::ActionsContextMenu</enum>
      </property>
      <property name="autoFillBackground">
       <bool>false</bool>
      </property>
      <property name="frameShape">
       <enum>QFrame::Panel</enum>
      </property>
      <property name="frameShadow">
       <enum>QFrame::Raised</enum>
      </property>
      <layout class="QHBoxLayout" name="horizontalLayout_8">
       <property name="spacing">
        <number>3</number>
       </property>
       <property name="leftMargin">
        <number>3</number>
       </property>
       <property name="topMargin">
        <number>3</number>
       </property>
       <property name="rightMargin">
        <number>3</number>
       </property>
       <property name="bottomMargin">
        <number>3</number>
       </property>
       <item>
        <widget class="QLabel" name="label_22">
         <property name="enabled">
          <bool>true</bool>
         </property>
         <property name="sizePolicy">
          <sizepolicy hsizetype="Fixed" vsizetype="Fixed">
           <horstretch>0</horstretch>
           <verstretch>0</verstretch>
          </sizepolicy>
         </property>
         <property name="palette">
          <palette>
           <active>
            <colorrole role="WindowText">
             <brush brushstyle="SolidPattern">
              <color alpha="255">
               <red>104</red>
               <green>104</green>
               <blue>104</blue>
              </color>
             </brush>
            </colorrole>
           </active>
           <inactive>
            <colorrole role="WindowText">
             <brush brushstyle="SolidPattern">
              <color alpha="255">
               <red>104</red>
               <green>104</green>
               <blue>104</blue>
              </color>
             </brush>
            </colorrole>
           </inactive>
           <disabled>
            <colorrole role="WindowText">
             <brush brushstyle="SolidPattern">
              <color alpha="255">
               <red>120</red>
               <green>120</green>
               <blue>120</blue>
              </color>
             </brush>
            </colorrole>
           </disabled>
          </palette>
         </property>
         <property name="font">
          <font>
           <weight>75</weight>
           <bold>true</bold>
          </font>
         </property>
         <property name="text">
          <string>8:</string>
         </property>
         <property name="margin">
          <number>5</number>
         </property>
        </widget>
       </item>
       <item>
        <widget class="QToolButton" name="buttonMountDisk_8">
         <property name="enabled">
          <bool>true</bool>
         </property>
         <property name="minimumSize">
          <size>
           <width>28</width>
           <height>28</height>
          </size>
         </property>
         <property name="maximumSize">
          <size>
           <width>28</width>
           <height>28</height>
          </size>
         </property>
        </widget>
       </item>
       <item>
        <widget class="QToolButton" name="buttonMountFolder_8">
         <property name="enabled">
          <bool>true</bool>
         </property>
         <property name="minimumSize">
          <size>
           <width>28</width>
           <height>28</height>
          </size>
         </property>
         <property name="maximumSize">
          <size>
           <width>28</width>
           <height>28</height>
          </size>
         </property>
        </widget>
       </item>
       <item>
        <widget class="QToolButton" name="buttonSave_8">
         <property name="enabled">
          <bool>true</bool>
         </property>
         <property name="minimumSize">
          <size>
           <width>28</width>
           <height>28</height>
          </size>
         </property>
         <property name="maximumSize">
          <size>
           <width>28</width>
           <height>28</height>
          </size>
         </property>
         <property name="checkable">
          <bool>true</bool>
         </property>
        </widget>
       </item>
       <item>
        <widget class="QToolButton" name="autoSave_8">
         <property name="enabled">
          <bool>true</bool>
         </property>
         <property name="minimumSize">
          <size>
           <width>28</width>
           <height>28</height>
          </size>
         </property>
         <property name="maximumSize">
          <size>
           <width>28</width>
           <height>28</height>
          </size>
         </property>
         <property name="text">
          <string/>
         </property>
         <property name="checkable">
          <bool>false</bool>
         </property>
        </widget>
       </item>
       <item>
        <widget class="QToolButton" name="buttonEditDisk_8">
         <property name="enabled">
          <bool>true</bool>
         </property>
         <property name="minimumSize">
          <size>
           <width>28</width>
           <height>28</height>
          </size>
         </property>
         <property name="maximumSize">
          <size>
           <width>28</width>
           <height>28</height>
          </size>
         </property>
         <property name="checkable">
          <bool>false</bool>
         </property>
        </widget>
       </item>
       <item>
        <layout class="QVBoxLayout" name="verticalLayout_8">
         <property name="spacing">
          <number>0</number>
         </property>
         <property name="leftMargin">
          <number>5</number>
         </property>
         <property name="rightMargin">
          <number>5</number>
         </property>
         <item>
          <widget class="QLabel" name="labelFileName_8">
           <property name="enabled">
            <bool>true</bool>
           </property>
           <property name="sizePolicy">
            <sizepolicy hsizetype="Ignored" vsizetype="Fixed">
             <horstretch>0</horstretch>
             <verstretch>0</verstretch>
            </sizepolicy>
           </property>
           <property name="autoFillBackground">
            <bool>false</bool>
           </property>
           <property name="text">
            <string/>
           </property>
           <property name="textFormat">
            <enum>Qt::PlainText</enum>
           </property>
           <property name="wordWrap">
            <bool>false</bool>
           </property>
          </widget>
         </item>
         <item>
          <widget class="QLabel" name="labelImageProperties_8">
           <property name="enabled">
            <bool>true</bool>
           </property>
           <property name="sizePolicy">
            <sizepolicy hsizetype="Preferred" vsizetype="Fixed">
             <horstretch>0</horstretch>
             <verstretch>0</verstretch>
            </sizepolicy>
           </property>
           <property name="palette">
            <palette>
             <active>
              <colorrole role="WindowText">
               <brush brushstyle="SolidPattern">
                <color alpha="255">
                 <red>128</red>
                 <green>128</green>
                 <blue>128</blue>
                </color>
               </brush>
              </colorrole>
              <colorrole role="Mid">
               <brush brushstyle="SolidPattern">
                <color alpha="255">
                 <red>157</red>
                 <green>155</green>
                 <blue>144</blue>
                </color>
               </brush>
              </colorrole>
             </active>
             <inactive>
              <colorrole role="WindowText">
               <brush brushstyle="SolidPattern">
                <color alpha="255">
                 <red>128</red>
                 <green>128</green>
                 <blue>128</blue>
                </color>
               </brush>
              </colorrole>
              <colorrole role="Mid">
               <brush brushstyle="SolidPattern">
                <color alpha="255">
                 <red>157</red>
                 <green>155</green>
                 <blue>144</blue>
                </color>
               </brush>
              </colorrole>
             </inactive>
             <disabled>
              <colorrole role="WindowText">
               <brush brushstyle="SolidPattern">
                <color alpha="255">
                 <red>118</red>
                 <green>116</green>
                 <blue>108</blue>
                </color>
               </brush>
              </colorrole>
              <colorrole role="Mid">
               <brush brushstyle="SolidPattern">
                <color alpha="255">
                 <red>157</red>
                 <green>155</green>
                 <blue>144</blue>
                </color>
               </brush>
              </colorrole>
             </disabled>
            </palette>
           </property>
           <property name="textFormat">
            <enum>Qt::PlainText</enum>
           </property>
           <property name="alignment">
            <set>Qt::AlignLeading|Qt::AlignLeft|Qt::AlignVCenter</set>
           </property>
           <property name="wordWrap">
            <bool>false</bool>
           </property>
          </widget>
         </item>
        </layout>
       </item>
       <item>
        <widget class="QToolButton" name="buttonEject_8">
         <property name="enabled">
          <bool>true</bool>
         </property>
         <property name="minimumSize">
          <size>
           <width>21</width>
           <height>25</height>
          </size>
         </property>
         <property name="maximumSize">
          <size>
           <width>21</width>
           <height>25</height>
          </size>
         </property>
        </widget>
       </item>
      </layout>
     </widget>
    </item>
    <item row="6" column="0">
     <widget class="QFrame" name="horizontalFrame_7">
      <property name="enabled">
       <bool>true</bool>
      </property>
      <property name="sizePolicy">
       <sizepolicy hsizetype="Expanding" vsizetype="Fixed">
        <horstretch>0</horstretch>
        <verstretch>0</verstretch>
       </sizepolicy>
      </property>
      <property name="minimumSize">
       <size>
        <width>330</width>
        <height>0</height>
       </size>
      </property>
      <property name="contextMenuPolicy">
       <enum>Qt::ActionsContextMenu</enum>
      </property>
      <property name="autoFillBackground">
       <bool>false</bool>
      </property>
      <property name="frameShape">
       <enum>QFrame::Panel</enum>
      </property>
      <property name="frameShadow">
       <enum>QFrame::Raised</enum>
      </property>
      <layout class="QHBoxLayout" name="horizontalLayout_7">
       <property name="spacing">
        <number>3</number>
       </property>
       <property name="leftMargin">
        <number>3</number>
       </property>
       <property name="topMargin">
        <number>3</number>
       </property>
       <property name="rightMargin">
        <number>3</number>
       </property>
       <property name="bottomMargin">
        <number>3</number>
       </property>
       <item>
        <widget class="QLabel" name="label_19">
         <property name="enabled">
          <bool>true</bool>
         </property>
         <property name="sizePolicy">
          <sizepolicy hsizetype="Fixed" vsizetype="Fixed">
           <horstretch>0</horstretch>
           <verstretch>0</verstretch>
          </sizepolicy>
         </property>
         <property name="palette">
          <palette>
           <active>
            <colorrole role="WindowText">
             <brush brushstyle="SolidPattern">
              <color alpha="255">
               <red>104</red>
               <green>104</green>
               <blue>104</blue>
              </color>
             </brush>
            </colorrole>
           </active>
           <inactive>
            <colorrole role="WindowText">
             <brush brushstyle="SolidPattern">
              <color alpha="255">
               <red>104</red>
               <green>104</green>
               <blue>104</blue>
              </color>
             </brush>
            </colorrole>
           </inactive>
           <disabled>
            <colorrole role="WindowText">
             <brush brushstyle="SolidPattern">
              <color alpha="255">
               <red>120</red>
               <green>120</green>
               <blue>120</blue>
              </color>
             </brush>
            </colorrole>
           </disabled>
          </palette>
         </property>
         <property name="font">
          <font>
           <weight>75</weight>
           <bold>true</bold>
          </font>
         </property>
         <property name="text">
          <string>7:</string>
         </property>
         <property name="margin">
          <number>5</number>
         </property>
        </widget>
       </item>
       <item>
        <widget class="QToolButton" name="buttonMountDisk_7">
         <property name="enabled">
          <bool>true</bool>
         </property>
         <property name="minimumSize">
          <size>
           <width>28</width>
           <height>28</height>
          </size>
         </property>
         <property name="maximumSize">
          <size>
           <width>28</width>
           <height>28</height>
          </size>
         </property>
        </widget>
       </item>
       <item>
        <widget class="QToolButton" name="buttonMountFolder_7">
         <property name="enabled">
          <bool>true</bool>
         </property>
         <property name="minimumSize">
          <size>
           <width>28</width>
           <height>28</height>
          </size>
         </property>
         <property name="maximumSize">
          <size>
           <width>28</width>
           <height>28</height>
          </size>
         </property>
        </widget>
       </item>
       <item>
        <widget class="QToolButton" name="buttonSave_7">
         <property name="enabled">
          <bool>true</bool>
         </property>
         <property name="minimumSize">
          <size>
           <width>28</width>
           <height>28</height>
          </size>
         </property>
         <property name="maximumSize">
          <size>
           <width>28</width>
           <height>28</height>
          </size>
         </property>
         <property name="checkable">
          <bool>true</bool>
         </property>
        </widget>
       </item>
       <item>
        <widget class="QToolButton" name="autoSave_7">
         <property name="enabled">
          <bool>true</bool>
         </property>
         <property name="minimumSize">
          <size>
           <width>28</width>
           <height>28</height>
          </size>
         </property>
         <property name="maximumSize">
          <size>
           <width>28</width>
           <height>28</height>
          </size>
         </property>
         <property name="text">
          <string/>
         </property>
         <property name="checkable">
          <bool>false</bool>
         </property>
        </widget>
       </item>
       <item>
        <widget class="QToolButton" name="buttonEditDisk_7">
         <property name="enabled">
          <bool>true</bool>
         </property>
         <property name="minimumSize">
          <size>
           <width>28</width>
           <height>28</height>
          </size>
         </property>
         <property name="maximumSize">
          <size>
           <width>28</width>
           <height>28</height>
          </size>
         </property>
         <property name="checkable">
          <bool>false</bool>
         </property>
        </widget>
       </item>
       <item>
        <layout class="QVBoxLayout" name="verticalLayout_7">
         <property name="spacing">
          <number>0</number>
         </property>
         <property name="leftMargin">
          <number>5</number>
         </property>
         <property name="rightMargin">
          <number>5</number>
         </property>
         <item>
          <widget class="QLabel" name="labelFileName_7">
           <property name="enabled">
            <bool>true</bool>
           </property>
           <property name="sizePolicy">
            <sizepolicy hsizetype="Ignored" vsizetype="Fixed">
             <horstretch>0</horstretch>
             <verstretch>0</verstretch>
            </sizepolicy>
           </property>
           <property name="autoFillBackground">
            <bool>false</bool>
           </property>
           <property name="text">
            <string/>
           </property>
           <property name="textFormat">
            <enum>Qt::PlainText</enum>
           </property>
           <property name="wordWrap">
            <bool>false</bool>
           </property>
          </widget>
         </item>
         <item>
          <widget class="QLabel" name="labelImageProperties_7">
           <property name="enabled">
            <bool>true</bool>
           </property>
           <property name="sizePolicy">
            <sizepolicy hsizetype="Preferred" vsizetype="Fixed">
             <horstretch>0</horstretch>
             <verstretch>0</verstretch>
            </sizepolicy>
           </property>
           <property name="palette">
            <palette>
             <active>
              <colorrole role="WindowText">
               <brush brushstyle="SolidPattern">
                <color alpha="255">
                 <red>128</red>
                 <green>128</green>
                 <blue>128</blue>
                </color>
               </brush>
              </colorrole>
              <colorrole role="Mid">
               <brush brushstyle="SolidPattern">
                <color alpha="255">
                 <red>157</red>
                 <green>155</green>
                 <blue>144</blue>
                </color>
               </brush>
              </colorrole>
             </active>
             <inactive>
              <colorrole role="WindowText">
               <brush brushstyle="SolidPattern">
                <color alpha="255">
                 <red>128</red>
                 <green>128</green>
                 <blue>128</blue>
                </color>
               </brush>
              </colorrole>
              <colorrole role="Mid">
               <brush brushstyle="SolidPattern">
                <color alpha="255">
                 <red>157</red>
                 <green>155</green>
                 <blue>144</blue>
                </color>
               </brush>
              </colorrole>
             </inactive>
             <disabled>
              <colorrole role="WindowText">
               <brush brushstyle="SolidPattern">
                <color alpha="255">
                 <red>118</red>
                 <green>116</green>
                 <blue>108</blue>
                </color>
               </brush>
              </colorrole>
              <colorrole role="Mid">
               <brush brushstyle="SolidPattern">
                <color alpha="255">
                 <red>157</red>
                 <green>155</green>
                 <blue>144</blue>
                </color>
               </brush>
              </colorrole>
             </disabled>
            </palette>
           </property>
           <property name="textFormat">
            <enum>Qt::PlainText</enum>
           </property>
           <property name="alignment">
            <set>Qt::AlignLeading|Qt::AlignLeft|Qt::AlignVCenter</set>
           </property>
           <property name="wordWrap">
            <bool>false</bool>
           </property>
          </widget>
         </item>
        </layout>
       </item>
       <item>
        <widget class="QToolButton" name="buttonEject_7">
         <property name="enabled">
          <bool>true</bool>
         </property>
         <property name="minimumSize">
          <size>
           <width>21</width>
           <height>25</height>
          </size>
         </property>
         <property name="maximumSize">
          <size>
           <width>21</width>
           <height>25</height>
          </size>
         </property>
        </widget>
       </item>
      </layout>
     </widget>
    </item>
    <item row="5" column="0">
     <widget class="QFrame" name="horizontalFrame_6">
      <property name="enabled">
       <bool>true</bool>
      </property>
      <property name="sizePolicy">
       <sizepolicy hsizetype="Expanding" vsizetype="Fixed">
        <horstretch>0</horstretch>
        <verstretch>0</verstretch>
       </sizepolicy>
      </property>
      <property name="minimumSize">
       <size>
        <width>330</width>
        <height>0</height>
       </size>
      </property>
      <property name="contextMenuPolicy">
       <enum>Qt::ActionsContextMenu</enum>
      </property>
      <property name="autoFillBackground">
       <bool>false</bool>
      </property>
      <property name="frameShape">
       <enum>QFrame::Panel</enum>
      </property>
      <property name="frameShadow">
       <enum>QFrame::Raised</enum>
      </property>
      <layout class="QHBoxLayout" name="horizontalLayout_6">
       <property name="spacing">
        <number>3</number>
       </property>
       <property name="leftMargin">
        <number>3</number>
       </property>
       <property name="topMargin">
        <number>3</number>
       </property>
       <property name="rightMargin">
        <number>3</number>
       </property>
       <property name="bottomMargin">
        <number>3</number>
       </property>
       <item>
        <widget class="QLabel" name="label_16">
         <property name="enabled">
          <bool>true</bool>
         </property>
         <property name="sizePolicy">
          <sizepolicy hsizetype="Fixed" vsizetype="Fixed">
           <horstretch>0</horstretch>
           <verstretch>0</verstretch>
          </sizepolicy>
         </property>
         <property name="palette">
          <palette>
           <active>
            <colorrole role="WindowText">
             <brush brushstyle="SolidPattern">
              <color alpha="255">
               <red>104</red>
               <green>104</green>
               <blue>104</blue>
              </color>
             </brush>
            </colorrole>
           </active>
           <inactive>
            <colorrole role="WindowText">
             <brush brushstyle="SolidPattern">
              <color alpha="255">
               <red>104</red>
               <green>104</green>
               <blue>104</blue>
              </color>
             </brush>
            </colorrole>
           </inactive>
           <disabled>
            <colorrole role="WindowText">
             <brush brushstyle="SolidPattern">
              <color alpha="255">
               <red>120</red>
               <green>120</green>
               <blue>120</blue>
              </color>
             </brush>
            </colorrole>
           </disabled>
          </palette>
         </property>
         <property name="font">
          <font>
           <weight>75</weight>
           <bold>true</bold>
          </font>
         </property>
         <property name="text">
          <string>6:</string>
         </property>
         <property name="margin">
          <number>5</number>
         </property>
        </widget>
       </item>
       <item>
        <widget class="QToolButton" name="buttonMountDisk_6">
         <property name="enabled">
          <bool>true</bool>
         </property>
         <property name="minimumSize">
          <size>
           <width>28</width>
           <height>28</height>
          </size>
         </property>
         <property name="maximumSize">
          <size>
           <width>28</width>
           <height>28</height>
          </size>
         </property>
        </widget>
       </item>
       <item>
        <widget class="QToolButton" name="buttonMountFolder_6">
         <property name="enabled">
          <bool>true</bool>
         </property>
         <property name="minimumSize">
          <size>
           <width>28</width>
           <height>28</height>
          </size>
         </property>
         <property name="maximumSize">
          <size>
           <width>28</width>
           <height>28</height>
          </size>
         </property>
        </widget>
       </item>
       <item>
        <widget class="QToolButton" name="buttonSave_6">
         <property name="enabled">
          <bool>true</bool>
         </property>
         <property name="minimumSize">
          <size>
           <width>28</width>
           <height>28</height>
          </size>
         </property>
         <property name="maximumSize">
          <size>
           <width>28</width>
           <height>28</height>
          </size>
         </property>
         <property name="checkable">
          <bool>true</bool>
         </property>
        </widget>
       </item>
       <item>
        <widget class="QToolButton" name="autoSave_6">
         <property name="enabled">
          <bool>true</bool>
         </property>
         <property name="minimumSize">
          <size>
           <width>28</width>
           <height>28</height>
          </size>
         </property>
         <property name="maximumSize">
          <size>
           <width>28</width>
           <height>28</height>
          </size>
         </property>
         <property name="text">
          <string/>
         </property>
         <property name="checkable">
          <bool>false</bool>
         </property>
        </widget>
       </item>
       <item>
        <widget class="QToolButton" name="buttonEditDisk_6">
         <property name="enabled">
          <bool>true</bool>
         </property>
         <property name="minimumSize">
          <size>
           <width>28</width>
           <height>28</height>
          </size>
         </property>
         <property name="maximumSize">
          <size>
           <width>28</width>
           <height>28</height>
          </size>
         </property>
         <property name="checkable">
          <bool>false</bool>
         </property>
        </widget>
       </item>
       <item>
        <layout class="QVBoxLayout" name="verticalLayout_6">
         <property name="spacing">
          <number>0</number>
         </property>
         <property name="leftMargin">
          <number>5</number>
         </property>
         <property name="rightMargin">
          <number>5</number>
         </property>
         <item>
          <widget class="QLabel" name="labelFileName_6">
           <property name="enabled">
            <bool>true</bool>
           </property>
           <property name="sizePolicy">
            <sizepolicy hsizetype="Ignored" vsizetype="Fixed">
             <horstretch>0</horstretch>
             <verstretch>0</verstretch>
            </sizepolicy>
           </property>
           <property name="autoFillBackground">
            <bool>false</bool>
           </property>
           <property name="text">
            <string/>
           </property>
           <property name="textFormat">
            <enum>Qt::PlainText</enum>
           </property>
           <property name="wordWrap">
            <bool>false</bool>
           </property>
          </widget>
         </item>
         <item>
          <widget class="QLabel" name="labelImageProperties_6">
           <property name="enabled">
            <bool>true</bool>
           </property>
           <property name="sizePolicy">
            <sizepolicy hsizetype="Preferred" vsizetype="Fixed">
             <horstretch>0</horstretch>
             <verstretch>0</verstretch>
            </sizepolicy>
           </property>
           <property name="palette">
            <palette>
             <active>
              <colorrole role="WindowText">
               <brush brushstyle="SolidPattern">
                <color alpha="255">
                 <red>128</red>
                 <green>128</green>
                 <blue>128</blue>
                </color>
               </brush>
              </colorrole>
              <colorrole role="Mid">
               <brush brushstyle="SolidPattern">
                <color alpha="255">
                 <red>157</red>
                 <green>155</green>
                 <blue>144</blue>
                </color>
               </brush>
              </colorrole>
             </active>
             <inactive>
              <colorrole role="WindowText">
               <brush brushstyle="SolidPattern">
                <color alpha="255">
                 <red>128</red>
                 <green>128</green>
                 <blue>128</blue>
                </color>
               </brush>
              </colorrole>
              <colorrole role="Mid">
               <brush brushstyle="SolidPattern">
                <color alpha="255">
                 <red>157</red>
                 <green>155</green>
                 <blue>144</blue>
                </color>
               </brush>
              </colorrole>
             </inactive>
             <disabled>
              <colorrole role="WindowText">
               <brush brushstyle="SolidPattern">
                <color alpha="255">
                 <red>118</red>
                 <green>116</green>
                 <blue>108</blue>
                </color>
               </brush>
              </colorrole>
              <colorrole role="Mid">
               <brush brushstyle="SolidPattern">
                <color alpha="255">
                 <red>157</red>
                 <green>155</green>
                 <blue>144</blue>
                </color>
               </brush>
              </colorrole>
             </disabled>
            </palette>
           </property>
           <property name="textFormat">
            <enum>Qt::PlainText</enum>
           </property>
           <property name="alignment">
            <set>Qt::AlignLeading|Qt::AlignLeft|Qt::AlignVCenter</set>
           </property>
           <property name="wordWrap">
            <bool>false</bool>
           </property>
          </widget>
         </item>
        </layout>
       </item>
       <item>
        <widget class="QToolButton" name="buttonEject_6">
         <property name="enabled">
          <bool>true</bool>
         </property>
         <property name="minimumSize">
          <size>
           <width>21</width>
           <height>25</height>
          </size>
         </property>
         <property name="maximumSize">
          <size>
           <width>21</width>
           <height>25</height>
          </size>
         </property>
        </widget>
       </item>
      </layout>
     </widget>
    </item>
    <item row="5" column="1">
     <widget class="QFrame" name="horizontalFrame_14">
      <property name="enabled">
       <bool>true</bool>
      </property>
      <property name="sizePolicy">
       <sizepolicy hsizetype="Expanding" vsizetype="Fixed">
        <horstretch>0</horstretch>
        <verstretch>0</verstretch>
       </sizepolicy>
      </property>
      <property name="minimumSize">
       <size>
        <width>330</width>
        <height>0</height>
       </size>
      </property>
      <property name="contextMenuPolicy">
       <enum>Qt::ActionsContextMenu</enum>
      </property>
      <property name="autoFillBackground">
       <bool>false</bool>
      </property>
      <property name="frameShape">
       <enum>QFrame::Panel</enum>
      </property>
      <property name="frameShadow">
       <enum>QFrame::Raised</enum>
      </property>
      <layout class="QHBoxLayout" name="horizontalLayout_14">
       <property name="spacing">
        <number>3</number>
       </property>
       <property name="leftMargin">
        <number>3</number>
       </property>
       <property name="topMargin">
        <number>3</number>
       </property>
       <property name="rightMargin">
        <number>3</number>
       </property>
       <property name="bottomMargin">
        <number>3</number>
       </property>
       <item>
        <widget class="QLabel" name="label_28">
         <property name="enabled">
          <bool>true</bool>
         </property>
         <property name="sizePolicy">
          <sizepolicy hsizetype="Fixed" vsizetype="Fixed">
           <horstretch>0</horstretch>
           <verstretch>0</verstretch>
          </sizepolicy>
         </property>
         <property name="palette">
          <palette>
           <active>
            <colorrole role="WindowText">
             <brush brushstyle="SolidPattern">
              <color alpha="255">
               <red>104</red>
               <green>104</green>
               <blue>104</blue>
              </color>
             </brush>
            </colorrole>
           </active>
           <inactive>
            <colorrole role="WindowText">
             <brush brushstyle="SolidPattern">
              <color alpha="255">
               <red>104</red>
               <green>104</green>
               <blue>104</blue>
              </color>
             </brush>
            </colorrole>
           </inactive>
           <disabled>
            <colorrole role="WindowText">
             <brush brushstyle="SolidPattern">
              <color alpha="255">
               <red>120</red>
               <green>120</green>
               <blue>120</blue>
              </color>
             </brush>
            </colorrole>
           </disabled>
          </palette>
         </property>
         <property name="font">
          <font>
           <weight>75</weight>
           <bold>true</bold>
          </font>
         </property>
         <property name="text">
          <string>N:</string>
         </property>
         <property name="margin">
          <number>5</number>
         </property>
        </widget>
       </item>
       <item>
        <widget class="QToolButton" name="buttonMountDisk_14">
         <property name="enabled">
          <bool>true</bool>
         </property>
         <property name="minimumSize">
          <size>
           <width>28</width>
           <height>28</height>
          </size>
         </property>
         <property name="maximumSize">
          <size>
           <width>28</width>
           <height>28</height>
          </size>
         </property>
        </widget>
       </item>
       <item>
        <widget class="QToolButton" name="buttonMountFolder_14">
         <property name="enabled">
          <bool>true</bool>
         </property>
         <property name="minimumSize">
          <size>
           <width>28</width>
           <height>28</height>
          </size>
         </property>
         <property name="maximumSize">
          <size>
           <width>28</width>
           <height>28</height>
          </size>
         </property>
        </widget>
       </item>
       <item>
        <widget class="QToolButton" name="buttonSave_14">
         <property name="enabled">
          <bool>true</bool>
         </property>
         <property name="minimumSize">
          <size>
           <width>28</width>
           <height>28</height>
          </size>
         </property>
         <property name="maximumSize">
          <size>
           <width>28</width>
           <height>28</height>
          </size>
         </property>
         <property name="checkable">
          <bool>true</bool>
         </property>
        </widget>
       </item>
       <item>
        <widget class="QToolButton" name="autoSave_14">
         <property name="enabled">
          <bool>true</bool>
         </property>
         <property name="minimumSize">
          <size>
           <width>28</width>
           <height>28</height>
          </size>
         </property>
         <property name="maximumSize">
          <size>
           <width>28</width>
           <height>28</height>
          </size>
         </property>
         <property name="text">
          <string/>
         </property>
         <property name="checkable">
          <bool>false</bool>
         </property>
        </widget>
       </item>
       <item>
        <widget class="QToolButton" name="buttonEditDisk_14">
         <property name="enabled">
          <bool>true</bool>
         </property>
         <property name="minimumSize">
          <size>
           <width>28</width>
           <height>28</height>
          </size>
         </property>
         <property name="maximumSize">
          <size>
           <width>28</width>
           <height>28</height>
          </size>
         </property>
         <property name="checkable">
          <bool>false</bool>
         </property>
        </widget>
       </item>
       <item>
        <layout class="QVBoxLayout" name="verticalLayout_14">
         <property name="spacing">
          <number>0</number>
         </property>
         <property name="leftMargin">
          <number>5</number>
         </property>
         <property name="rightMargin">
          <number>5</number>
         </property>
         <item>
          <widget class="QLabel" name="labelFileName_14">
           <property name="enabled">
            <bool>true</bool>
           </property>
           <property name="sizePolicy">
            <sizepolicy hsizetype="Ignored" vsizetype="Fixed">
             <horstretch>0</horstretch>
             <verstretch>0</verstretch>
            </sizepolicy>
           </property>
           <property name="autoFillBackground">
            <bool>false</bool>
           </property>
           <property name="text">
            <string/>
           </property>
           <property name="textFormat">
            <enum>Qt::PlainText</enum>
           </property>
           <property name="wordWrap">
            <bool>false</bool>
           </property>
          </widget>
         </item>
         <item>
          <widget class="QLabel" name="labelImageProperties_14">
           <property name="enabled">
            <bool>true</bool>
           </property>
           <property name="sizePolicy">
            <sizepolicy hsizetype="Preferred" vsizetype="Fixed">
             <horstretch>0</horstretch>
             <verstretch>0</verstretch>
            </sizepolicy>
           </property>
           <property name="palette">
            <palette>
             <active>
              <colorrole role="WindowText">
               <brush brushstyle="SolidPattern">
                <color alpha="255">
                 <red>128</red>
                 <green>128</green>
                 <blue>128</blue>
                </color>
               </brush>
              </colorrole>
              <colorrole role="Mid">
               <brush brushstyle="SolidPattern">
                <color alpha="255">
                 <red>157</red>
                 <green>155</green>
                 <blue>144</blue>
                </color>
               </brush>
              </colorrole>
             </active>
             <inactive>
              <colorrole role="WindowText">
               <brush brushstyle="SolidPattern">
                <color alpha="255">
                 <red>128</red>
                 <green>128</green>
                 <blue>128</blue>
                </color>
               </brush>
              </colorrole>
              <colorrole role="Mid">
               <brush brushstyle="SolidPattern">
                <color alpha="255">
                 <red>157</red>
                 <green>155</green>
                 <blue>144</blue>
                </color>
               </brush>
              </colorrole>
             </inactive>
             <disabled>
              <colorrole role="WindowText">
               <brush brushstyle="SolidPattern">
                <color alpha="255">
                 <red>118</red>
                 <green>116</green>
                 <blue>108</blue>
                </color>
               </brush>
              </colorrole>
              <colorrole role="Mid">
               <brush brushstyle="SolidPattern">
                <color alpha="255">
                 <red>157</red>
                 <green>155</green>
                 <blue>144</blue>
                </color>
               </brush>
              </colorrole>
             </disabled>
            </palette>
           </property>
           <property name="textFormat">
            <enum>Qt::PlainText</enum>
           </property>
           <property name="alignment">
            <set>Qt::AlignLeading|Qt::AlignLeft|Qt::AlignVCenter</set>
           </property>
           <property name="wordWrap">
            <bool>false</bool>
           </property>
          </widget>
         </item>
        </layout>
       </item>
       <item>
        <widget class="QToolButton" name="buttonEject_14">
         <property name="enabled">
          <bool>true</bool>
         </property>
         <property name="minimumSize">
          <size>
           <width>21</width>
           <height>25</height>
          </size>
         </property>
         <property name="maximumSize">
          <size>
           <width>21</width>
           <height>25</height>
          </size>
         </property>
        </widget>
       </item>
      </layout>
     </widget>
    </item>
    <item row="4" column="1">
     <widget class="QFrame" name="horizontalFrame_13">
      <property name="enabled">
       <bool>true</bool>
      </property>
      <property name="sizePolicy">
       <sizepolicy hsizetype="Expanding" vsizetype="Fixed">
        <horstretch>0</horstretch>
        <verstretch>0</verstretch>
       </sizepolicy>
      </property>
      <property name="minimumSize">
       <size>
        <width>330</width>
        <height>0</height>
       </size>
      </property>
      <property name="contextMenuPolicy">
       <enum>Qt::ActionsContextMenu</enum>
      </property>
      <property name="autoFillBackground">
       <bool>false</bool>
      </property>
      <property name="frameShape">
       <enum>QFrame::Panel</enum>
      </property>
      <property name="frameShadow">
       <enum>QFrame::Raised</enum>
      </property>
      <layout class="QHBoxLayout" name="horizontalLayout_13">
       <property name="spacing">
        <number>3</number>
       </property>
       <property name="leftMargin">
        <number>3</number>
       </property>
       <property name="topMargin">
        <number>3</number>
       </property>
       <property name="rightMargin">
        <number>3</number>
       </property>
       <property name="bottomMargin">
        <number>3</number>
       </property>
       <item>
        <widget class="QLabel" name="label_27">
         <property name="enabled">
          <bool>true</bool>
         </property>
         <property name="sizePolicy">
          <sizepolicy hsizetype="Fixed" vsizetype="Fixed">
           <horstretch>0</horstretch>
           <verstretch>0</verstretch>
          </sizepolicy>
         </property>
         <property name="palette">
          <palette>
           <active>
            <colorrole role="WindowText">
             <brush brushstyle="SolidPattern">
              <color alpha="255">
               <red>104</red>
               <green>104</green>
               <blue>104</blue>
              </color>
             </brush>
            </colorrole>
           </active>
           <inactive>
            <colorrole role="WindowText">
             <brush brushstyle="SolidPattern">
              <color alpha="255">
               <red>104</red>
               <green>104</green>
               <blue>104</blue>
              </color>
             </brush>
            </colorrole>
           </inactive>
           <disabled>
            <colorrole role="WindowText">
             <brush brushstyle="SolidPattern">
              <color alpha="255">
               <red>120</red>
               <green>120</green>
               <blue>120</blue>
              </color>
             </brush>
            </colorrole>
           </disabled>
          </palette>
         </property>
         <property name="font">
          <font>
           <weight>75</weight>
           <bold>true</bold>
          </font>
         </property>
         <property name="text">
          <string>M:</string>
         </property>
         <property name="margin">
          <number>5</number>
         </property>
        </widget>
       </item>
       <item>
        <widget class="QToolButton" name="buttonMountDisk_13">
         <property name="enabled">
          <bool>true</bool>
         </property>
         <property name="minimumSize">
          <size>
           <width>28</width>
           <height>28</height>
          </size>
         </property>
         <property name="maximumSize">
          <size>
           <width>28</width>
           <height>28</height>
          </size>
         </property>
        </widget>
       </item>
       <item>
        <widget class="QToolButton" name="buttonMountFolder_13">
         <property name="enabled">
          <bool>true</bool>
         </property>
         <property name="minimumSize">
          <size>
           <width>28</width>
           <height>28</height>
          </size>
         </property>
         <property name="maximumSize">
          <size>
           <width>28</width>
           <height>28</height>
          </size>
         </property>
        </widget>
       </item>
       <item>
        <widget class="QToolButton" name="buttonSave_13">
         <property name="enabled">
          <bool>true</bool>
         </property>
         <property name="minimumSize">
          <size>
           <width>28</width>
           <height>28</height>
          </size>
         </property>
         <property name="maximumSize">
          <size>
           <width>28</width>
           <height>28</height>
          </size>
         </property>
         <property name="checkable">
          <bool>true</bool>
         </property>
        </widget>
       </item>
       <item>
        <widget class="QToolButton" name="autoSave_13">
         <property name="enabled">
          <bool>true</bool>
         </property>
         <property name="minimumSize">
          <size>
           <width>28</width>
           <height>28</height>
          </size>
         </property>
         <property name="maximumSize">
          <size>
           <width>28</width>
           <height>28</height>
          </size>
         </property>
         <property name="text">
          <string/>
         </property>
         <property name="checkable">
          <bool>false</bool>
         </property>
        </widget>
       </item>
       <item>
        <widget class="QToolButton" name="buttonEditDisk_13">
         <property name="enabled">
          <bool>true</bool>
         </property>
         <property name="minimumSize">
          <size>
           <width>28</width>
           <height>28</height>
          </size>
         </property>
         <property name="maximumSize">
          <size>
           <width>28</width>
           <height>28</height>
          </size>
         </property>
         <property name="checkable">
          <bool>false</bool>
         </property>
        </widget>
       </item>
       <item>
        <layout class="QVBoxLayout" name="verticalLayout_13">
         <property name="spacing">
          <number>0</number>
         </property>
         <property name="leftMargin">
          <number>5</number>
         </property>
         <property name="rightMargin">
          <number>5</number>
         </property>
         <item>
          <widget class="QLabel" name="labelFileName_13">
           <property name="enabled">
            <bool>true</bool>
           </property>
           <property name="sizePolicy">
            <sizepolicy hsizetype="Ignored" vsizetype="Fixed">
             <horstretch>0</horstretch>
             <verstretch>0</verstretch>
            </sizepolicy>
           </property>
           <property name="autoFillBackground">
            <bool>false</bool>
           </property>
           <property name="text">
            <string/>
           </property>
           <property name="textFormat">
            <enum>Qt::PlainText</enum>
           </property>
           <property name="wordWrap">
            <bool>false</bool>
           </property>
          </widget>
         </item>
         <item>
          <widget class="QLabel" name="labelImageProperties_13">
           <property name="enabled">
            <bool>true</bool>
           </property>
           <property name="sizePolicy">
            <sizepolicy hsizetype="Preferred" vsizetype="Fixed">
             <horstretch>0</horstretch>
             <verstretch>0</verstretch>
            </sizepolicy>
           </property>
           <property name="palette">
            <palette>
             <active>
              <colorrole role="WindowText">
               <brush brushstyle="SolidPattern">
                <color alpha="255">
                 <red>128</red>
                 <green>128</green>
                 <blue>128</blue>
                </color>
               </brush>
              </colorrole>
              <colorrole role="Mid">
               <brush brushstyle="SolidPattern">
                <color alpha="255">
                 <red>157</red>
                 <green>155</green>
                 <blue>144</blue>
                </color>
               </brush>
              </colorrole>
             </active>
             <inactive>
              <colorrole role="WindowText">
               <brush brushstyle="SolidPattern">
                <color alpha="255">
                 <red>128</red>
                 <green>128</green>
                 <blue>128</blue>
                </color>
               </brush>
              </colorrole>
              <colorrole role="Mid">
               <brush brushstyle="SolidPattern">
                <color alpha="255">
                 <red>157</red>
                 <green>155</green>
                 <blue>144</blue>
                </color>
               </brush>
              </colorrole>
             </inactive>
             <disabled>
              <colorrole role="WindowText">
               <brush brushstyle="SolidPattern">
                <color alpha="255">
                 <red>118</red>
                 <green>116</green>
                 <blue>108</blue>
                </color>
               </brush>
              </colorrole>
              <colorrole role="Mid">
               <brush brushstyle="SolidPattern">
                <color alpha="255">
                 <red>157</red>
                 <green>155</green>
                 <blue>144</blue>
                </color>
               </brush>
              </colorrole>
             </disabled>
            </palette>
           </property>
           <property name="textFormat">
            <enum>Qt::PlainText</enum>
           </property>
           <property name="alignment">
            <set>Qt::AlignLeading|Qt::AlignLeft|Qt::AlignVCenter</set>
           </property>
           <property name="wordWrap">
            <bool>false</bool>
           </property>
          </widget>
         </item>
        </layout>
       </item>
       <item>
        <widget class="QToolButton" name="buttonEject_13">
         <property name="enabled">
          <bool>true</bool>
         </property>
         <property name="minimumSize">
          <size>
           <width>21</width>
           <height>25</height>
          </size>
         </property>
         <property name="maximumSize">
          <size>
           <width>21</width>
           <height>25</height>
          </size>
         </property>
        </widget>
       </item>
      </layout>
     </widget>
    </item>
    <item row="2" column="0">
     <widget class="QFrame" name="horizontalFrame_3">
      <property name="enabled">
       <bool>true</bool>
      </property>
      <property name="sizePolicy">
       <sizepolicy hsizetype="Expanding" vsizetype="Fixed">
        <horstretch>0</horstretch>
        <verstretch>0</verstretch>
       </sizepolicy>
      </property>
      <property name="minimumSize">
       <size>
        <width>330</width>
        <height>0</height>
       </size>
      </property>
      <property name="contextMenuPolicy">
       <enum>Qt::ActionsContextMenu</enum>
      </property>
      <property name="autoFillBackground">
       <bool>false</bool>
      </property>
      <property name="frameShape">
       <enum>QFrame::Panel</enum>
      </property>
      <property name="frameShadow">
       <enum>QFrame::Raised</enum>
      </property>
      <layout class="QHBoxLayout" name="horizontalLayout_3">
       <property name="spacing">
        <number>3</number>
       </property>
       <property name="leftMargin">
        <number>3</number>
       </property>
       <property name="topMargin">
        <number>3</number>
       </property>
       <property name="rightMargin">
        <number>3</number>
       </property>
       <property name="bottomMargin">
        <number>3</number>
       </property>
       <item>
        <widget class="QLabel" name="label_7">
         <property name="enabled">
          <bool>true</bool>
         </property>
         <property name="sizePolicy">
          <sizepolicy hsizetype="Fixed" vsizetype="Fixed">
           <horstretch>0</horstretch>
           <verstretch>0</verstretch>
          </sizepolicy>
         </property>
         <property name="palette">
          <palette>
           <active>
            <colorrole role="WindowText">
             <brush brushstyle="SolidPattern">
              <color alpha="255">
               <red>104</red>
               <green>104</green>
               <blue>104</blue>
              </color>
             </brush>
            </colorrole>
           </active>
           <inactive>
            <colorrole role="WindowText">
             <brush brushstyle="SolidPattern">
              <color alpha="255">
               <red>104</red>
               <green>104</green>
               <blue>104</blue>
              </color>
             </brush>
            </colorrole>
           </inactive>
           <disabled>
            <colorrole role="WindowText">
             <brush brushstyle="SolidPattern">
              <color alpha="255">
               <red>120</red>
               <green>120</green>
               <blue>120</blue>
              </color>
             </brush>
            </colorrole>
           </disabled>
          </palette>
         </property>
         <property name="font">
          <font>
           <weight>75</weight>
           <bold>true</bold>
          </font>
         </property>
         <property name="text">
          <string>3:</string>
         </property>
         <property name="margin">
          <number>5</number>
         </property>
        </widget>
       </item>
       <item>
        <widget class="QToolButton" name="buttonMountDisk_3">
         <property name="enabled">
          <bool>true</bool>
         </property>
         <property name="minimumSize">
          <size>
           <width>28</width>
           <height>28</height>
          </size>
         </property>
         <property name="maximumSize">
          <size>
           <width>28</width>
           <height>28</height>
          </size>
         </property>
        </widget>
       </item>
       <item>
        <widget class="QToolButton" name="buttonMountFolder_3">
         <property name="enabled">
          <bool>true</bool>
         </property>
         <property name="minimumSize">
          <size>
           <width>28</width>
           <height>28</height>
          </size>
         </property>
         <property name="maximumSize">
          <size>
           <width>28</width>
           <height>28</height>
          </size>
         </property>
        </widget>
       </item>
       <item>
        <widget class="QToolButton" name="buttonSave_3">
         <property name="enabled">
          <bool>true</bool>
         </property>
         <property name="minimumSize">
          <size>
           <width>28</width>
           <height>28</height>
          </size>
         </property>
         <property name="maximumSize">
          <size>
           <width>28</width>
           <height>28</height>
          </size>
         </property>
         <property name="checkable">
          <bool>true</bool>
         </property>
        </widget>
       </item>
       <item>
        <widget class="QToolButton" name="autoSave_3">
         <property name="enabled">
          <bool>true</bool>
         </property>
         <property name="minimumSize">
          <size>
           <width>28</width>
           <height>28</height>
          </size>
         </property>
         <property name="maximumSize">
          <size>
           <width>28</width>
           <height>28</height>
          </size>
         </property>
         <property name="text">
          <string/>
         </property>
         <property name="checkable">
          <bool>false</bool>
         </property>
        </widget>
       </item>
       <item>
        <widget class="QToolButton" name="buttonEditDisk_3">
         <property name="enabled">
          <bool>true</bool>
         </property>
         <property name="minimumSize">
          <size>
           <width>28</width>
           <height>28</height>
          </size>
         </property>
         <property name="maximumSize">
          <size>
           <width>28</width>
           <height>28</height>
          </size>
         </property>
         <property name="checkable">
          <bool>false</bool>
         </property>
        </widget>
       </item>
       <item>
        <layout class="QVBoxLayout" name="verticalLayout_3">
         <property name="spacing">
          <number>0</number>
         </property>
         <property name="leftMargin">
          <number>5</number>
         </property>
         <property name="rightMargin">
          <number>5</number>
         </property>
         <item>
          <widget class="QLabel" name="labelFileName_3">
           <property name="enabled">
            <bool>true</bool>
           </property>
           <property name="sizePolicy">
            <sizepolicy hsizetype="Ignored" vsizetype="Fixed">
             <horstretch>0</horstretch>
             <verstretch>0</verstretch>
            </sizepolicy>
           </property>
           <property name="font">
            <font>
             <family>MS Shell Dlg 2</family>
             <pointsize>8</pointsize>
             <weight>50</weight>
             <italic>false</italic>
             <bold>false</bold>
            </font>
           </property>
           <property name="autoFillBackground">
            <bool>false</bool>
           </property>
           <property name="text">
            <string/>
           </property>
           <property name="textFormat">
            <enum>Qt::PlainText</enum>
           </property>
           <property name="wordWrap">
            <bool>false</bool>
           </property>
          </widget>
         </item>
         <item>
          <widget class="QLabel" name="labelImageProperties_3">
           <property name="enabled">
            <bool>true</bool>
           </property>
           <property name="sizePolicy">
            <sizepolicy hsizetype="Preferred" vsizetype="Fixed">
             <horstretch>0</horstretch>
             <verstretch>0</verstretch>
            </sizepolicy>
           </property>
           <property name="palette">
            <palette>
             <active>
              <colorrole role="WindowText">
               <brush brushstyle="SolidPattern">
                <color alpha="255">
                 <red>128</red>
                 <green>128</green>
                 <blue>128</blue>
                </color>
               </brush>
              </colorrole>
              <colorrole role="Mid">
               <brush brushstyle="SolidPattern">
                <color alpha="255">
                 <red>157</red>
                 <green>155</green>
                 <blue>144</blue>
                </color>
               </brush>
              </colorrole>
             </active>
             <inactive>
              <colorrole role="WindowText">
               <brush brushstyle="SolidPattern">
                <color alpha="255">
                 <red>128</red>
                 <green>128</green>
                 <blue>128</blue>
                </color>
               </brush>
              </colorrole>
              <colorrole role="Mid">
               <brush brushstyle="SolidPattern">
                <color alpha="255">
                 <red>157</red>
                 <green>155</green>
                 <blue>144</blue>
                </color>
               </brush>
              </colorrole>
             </inactive>
             <disabled>
              <colorrole role="WindowText">
               <brush brushstyle="SolidPattern">
                <color alpha="255">
                 <red>118</red>
                 <green>116</green>
                 <blue>108</blue>
                </color>
               </brush>
              </colorrole>
              <colorrole role="Mid">
               <brush brushstyle="SolidPattern">
                <color alpha="255">
                 <red>157</red>
                 <green>155</green>
                 <blue>144</blue>
                </color>
               </brush>
              </colorrole>
             </disabled>
            </palette>
           </property>
           <property name="textFormat">
            <enum>Qt::PlainText</enum>
           </property>
           <property name="alignment">
            <set>Qt::AlignLeading|Qt::AlignLeft|Qt::AlignVCenter</set>
           </property>
           <property name="wordWrap">
            <bool>false</bool>
           </property>
          </widget>
         </item>
        </layout>
       </item>
       <item>
        <widget class="QToolButton" name="buttonEject_3">
         <property name="enabled">
          <bool>true</bool>
         </property>
         <property name="minimumSize">
          <size>
           <width>21</width>
           <height>25</height>
          </size>
         </property>
         <property name="maximumSize">
          <size>
           <width>21</width>
           <height>25</height>
          </size>
         </property>
        </widget>
       </item>
      </layout>
     </widget>
    </item>
    <item row="4" column="0">
     <widget class="QFrame" name="horizontalFrame_5">
      <property name="enabled">
       <bool>true</bool>
      </property>
      <property name="sizePolicy">
       <sizepolicy hsizetype="Expanding" vsizetype="Fixed">
        <horstretch>0</horstretch>
        <verstretch>0</verstretch>
       </sizepolicy>
      </property>
      <property name="minimumSize">
       <size>
        <width>330</width>
        <height>0</height>
       </size>
      </property>
      <property name="contextMenuPolicy">
       <enum>Qt::ActionsContextMenu</enum>
      </property>
      <property name="autoFillBackground">
       <bool>false</bool>
      </property>
      <property name="frameShape">
       <enum>QFrame::Panel</enum>
      </property>
      <property name="frameShadow">
       <enum>QFrame::Raised</enum>
      </property>
      <layout class="QHBoxLayout" name="horizontalLayout_5">
       <property name="spacing">
        <number>3</number>
       </property>
       <property name="leftMargin">
        <number>3</number>
       </property>
       <property name="topMargin">
        <number>3</number>
       </property>
       <property name="rightMargin">
        <number>3</number>
       </property>
       <property name="bottomMargin">
        <number>3</number>
       </property>
       <item>
        <widget class="QLabel" name="label_13">
         <property name="enabled">
          <bool>true</bool>
         </property>
         <property name="sizePolicy">
          <sizepolicy hsizetype="Fixed" vsizetype="Fixed">
           <horstretch>0</horstretch>
           <verstretch>0</verstretch>
          </sizepolicy>
         </property>
         <property name="palette">
          <palette>
           <active>
            <colorrole role="WindowText">
             <brush brushstyle="SolidPattern">
              <color alpha="255">
               <red>104</red>
               <green>104</green>
               <blue>104</blue>
              </color>
             </brush>
            </colorrole>
           </active>
           <inactive>
            <colorrole role="WindowText">
             <brush brushstyle="SolidPattern">
              <color alpha="255">
               <red>104</red>
               <green>104</green>
               <blue>104</blue>
              </color>
             </brush>
            </colorrole>
           </inactive>
           <disabled>
            <colorrole role="WindowText">
             <brush brushstyle="SolidPattern">
              <color alpha="255">
               <red>120</red>
               <green>120</green>
               <blue>120</blue>
              </color>
             </brush>
            </colorrole>
           </disabled>
          </palette>
         </property>
         <property name="font">
          <font>
           <weight>75</weight>
           <bold>true</bold>
          </font>
         </property>
         <property name="text">
          <string>5:</string>
         </property>
         <property name="margin">
          <number>5</number>
         </property>
        </widget>
       </item>
       <item>
        <widget class="QToolButton" name="buttonMountDisk_5">
         <property name="enabled">
          <bool>true</bool>
         </property>
         <property name="minimumSize">
          <size>
           <width>28</width>
           <height>28</height>
          </size>
         </property>
         <property name="maximumSize">
          <size>
           <width>28</width>
           <height>28</height>
          </size>
         </property>
        </widget>
       </item>
       <item>
        <widget class="QToolButton" name="buttonMountFolder_5">
         <property name="enabled">
          <bool>true</bool>
         </property>
         <property name="minimumSize">
          <size>
           <width>28</width>
           <height>28</height>
          </size>
         </property>
         <property name="maximumSize">
          <size>
           <width>28</width>
           <height>28</height>
          </size>
         </property>
        </widget>
       </item>
       <item>
        <widget class="QToolButton" name="buttonSave_5">
         <property name="enabled">
          <bool>true</bool>
         </property>
         <property name="minimumSize">
          <size>
           <width>28</width>
           <height>28</height>
          </size>
         </property>
         <property name="maximumSize">
          <size>
           <width>28</width>
           <height>28</height>
          </size>
         </property>
         <property name="checkable">
          <bool>true</bool>
         </property>
        </widget>
       </item>
       <item>
        <widget class="QToolButton" name="autoSave_5">
         <property name="enabled">
          <bool>true</bool>
         </property>
         <property name="minimumSize">
          <size>
           <width>28</width>
           <height>28</height>
          </size>
         </property>
         <property name="maximumSize">
          <size>
           <width>28</width>
           <height>28</height>
          </size>
         </property>
         <property name="text">
          <string/>
         </property>
         <property name="checkable">
          <bool>false</bool>
         </property>
        </widget>
       </item>
       <item>
        <widget class="QToolButton" name="buttonEditDisk_5">
         <property name="enabled">
          <bool>true</bool>
         </property>
         <property name="minimumSize">
          <size>
           <width>28</width>
           <height>28</height>
          </size>
         </property>
         <property name="maximumSize">
          <size>
           <width>28</width>
           <height>28</height>
          </size>
         </property>
         <property name="checkable">
          <bool>false</bool>
         </property>
        </widget>
       </item>
       <item>
        <layout class="QVBoxLayout" name="verticalLayout_5">
         <property name="spacing">
          <number>0</number>
         </property>
         <property name="leftMargin">
          <number>5</number>
         </property>
         <property name="rightMargin">
          <number>5</number>
         </property>
         <item>
          <widget class="QLabel" name="labelFileName_5">
           <property name="enabled">
            <bool>true</bool>
           </property>
           <property name="sizePolicy">
            <sizepolicy hsizetype="Ignored" vsizetype="Fixed">
             <horstretch>0</horstretch>
             <verstretch>0</verstretch>
            </sizepolicy>
           </property>
           <property name="autoFillBackground">
            <bool>false</bool>
           </property>
           <property name="text">
            <string/>
           </property>
           <property name="textFormat">
            <enum>Qt::PlainText</enum>
           </property>
           <property name="wordWrap">
            <bool>false</bool>
           </property>
          </widget>
         </item>
         <item>
          <widget class="QLabel" name="labelImageProperties_5">
           <property name="enabled">
            <bool>true</bool>
           </property>
           <property name="sizePolicy">
            <sizepolicy hsizetype="Preferred" vsizetype="Fixed">
             <horstretch>0</horstretch>
             <verstretch>0</verstretch>
            </sizepolicy>
           </property>
           <property name="palette">
            <palette>
             <active>
              <colorrole role="WindowText">
               <brush brushstyle="SolidPattern">
                <color alpha="255">
                 <red>128</red>
                 <green>128</green>
                 <blue>128</blue>
                </color>
               </brush>
              </colorrole>
              <colorrole role="Mid">
               <brush brushstyle="SolidPattern">
                <color alpha="255">
                 <red>157</red>
                 <green>155</green>
                 <blue>144</blue>
                </color>
               </brush>
              </colorrole>
             </active>
             <inactive>
              <colorrole role="WindowText">
               <brush brushstyle="SolidPattern">
                <color alpha="255">
                 <red>128</red>
                 <green>128</green>
                 <blue>128</blue>
                </color>
               </brush>
              </colorrole>
              <colorrole role="Mid">
               <brush brushstyle="SolidPattern">
                <color alpha="255">
                 <red>157</red>
                 <green>155</green>
                 <blue>144</blue>
                </color>
               </brush>
              </colorrole>
             </inactive>
             <disabled>
              <colorrole role="WindowText">
               <brush brushstyle="SolidPattern">
                <color alpha="255">
                 <red>118</red>
                 <green>116</green>
                 <blue>108</blue>
                </color>
               </brush>
              </colorrole>
              <colorrole role="Mid">
               <brush brushstyle="SolidPattern">
                <color alpha="255">
                 <red>157</red>
                 <green>155</green>
                 <blue>144</blue>
                </color>
               </brush>
              </colorrole>
             </disabled>
            </palette>
           </property>
           <property name="textFormat">
            <enum>Qt::PlainText</enum>
           </property>
           <property name="alignment">
            <set>Qt::AlignLeading|Qt::AlignLeft|Qt::AlignVCenter</set>
           </property>
           <property name="wordWrap">
            <bool>false</bool>
           </property>
          </widget>
         </item>
        </layout>
       </item>
       <item>
        <widget class="QToolButton" name="buttonEject_5">
         <property name="enabled">
          <bool>true</bool>
         </property>
         <property name="minimumSize">
          <size>
           <width>21</width>
           <height>25</height>
          </size>
         </property>
         <property name="maximumSize">
          <size>
           <width>21</width>
           <height>25</height>
          </size>
         </property>
        </widget>
       </item>
      </layout>
     </widget>
    </item>
    <item row="3" column="0">
     <widget class="QFrame" name="horizontalFrame_4">
      <property name="enabled">
       <bool>true</bool>
      </property>
      <property name="sizePolicy">
       <sizepolicy hsizetype="Expanding" vsizetype="Fixed">
        <horstretch>0</horstretch>
        <verstretch>0</verstretch>
       </sizepolicy>
      </property>
      <property name="minimumSize">
       <size>
        <width>330</width>
        <height>0</height>
       </size>
      </property>
      <property name="contextMenuPolicy">
       <enum>Qt::ActionsContextMenu</enum>
      </property>
      <property name="autoFillBackground">
       <bool>false</bool>
      </property>
      <property name="frameShape">
       <enum>QFrame::Panel</enum>
      </property>
      <property name="frameShadow">
       <enum>QFrame::Raised</enum>
      </property>
      <layout class="QHBoxLayout" name="horizontalLayout_4">
       <property name="spacing">
        <number>3</number>
       </property>
       <property name="leftMargin">
        <number>3</number>
       </property>
       <property name="topMargin">
        <number>3</number>
       </property>
       <property name="rightMargin">
        <number>3</number>
       </property>
       <property name="bottomMargin">
        <number>3</number>
       </property>
       <item>
        <widget class="QLabel" name="label_10">
         <property name="enabled">
          <bool>true</bool>
         </property>
         <property name="sizePolicy">
          <sizepolicy hsizetype="Fixed" vsizetype="Fixed">
           <horstretch>0</horstretch>
           <verstretch>0</verstretch>
          </sizepolicy>
         </property>
         <property name="palette">
          <palette>
           <active>
            <colorrole role="WindowText">
             <brush brushstyle="SolidPattern">
              <color alpha="255">
               <red>104</red>
               <green>104</green>
               <blue>104</blue>
              </color>
             </brush>
            </colorrole>
           </active>
           <inactive>
            <colorrole role="WindowText">
             <brush brushstyle="SolidPattern">
              <color alpha="255">
               <red>104</red>
               <green>104</green>
               <blue>104</blue>
              </color>
             </brush>
            </colorrole>
           </inactive>
           <disabled>
            <colorrole role="WindowText">
             <brush brushstyle="SolidPattern">
              <color alpha="255">
               <red>120</red>
               <green>120</green>
               <blue>120</blue>
              </color>
             </brush>
            </colorrole>
           </disabled>
          </palette>
         </property>
         <property name="font">
          <font>
           <weight>75</weight>
           <bold>true</bold>
          </font>
         </property>
         <property name="text">
          <string>4:</string>
         </property>
         <property name="margin">
          <number>5</number>
         </property>
        </widget>
       </item>
       <item>
        <widget class="QToolButton" name="buttonMountDisk_4">
         <property name="enabled">
          <bool>true</bool>
         </property>
         <property name="minimumSize">
          <size>
           <width>28</width>
           <height>28</height>
          </size>
         </property>
         <property name="maximumSize">
          <size>
           <width>28</width>
           <height>28</height>
          </size>
         </property>
        </widget>
       </item>
       <item>
        <widget class="QToolButton" name="buttonMountFolder_4">
         <property name="enabled">
          <bool>true</bool>
         </property>
         <property name="minimumSize">
          <size>
           <width>28</width>
           <height>28</height>
          </size>
         </property>
         <property name="maximumSize">
          <size>
           <width>28</width>
           <height>28</height>
          </size>
         </property>
        </widget>
       </item>
       <item>
        <widget class="QToolButton" name="buttonSave_4">
         <property name="enabled">
          <bool>true</bool>
         </property>
         <property name="minimumSize">
          <size>
           <width>28</width>
           <height>28</height>
          </size>
         </property>
         <property name="maximumSize">
          <size>
           <width>28</width>
           <height>28</height>
          </size>
         </property>
         <property name="checkable">
          <bool>true</bool>
         </property>
        </widget>
       </item>
       <item>
        <widget class="QToolButton" name="autoSave_4">
         <property name="enabled">
          <bool>true</bool>
         </property>
         <property name="minimumSize">
          <size>
           <width>28</width>
           <height>28</height>
          </size>
         </property>
         <property name="maximumSize">
          <size>
           <width>28</width>
           <height>28</height>
          </size>
         </property>
         <property name="text">
          <string/>
         </property>
         <property name="checkable">
          <bool>false</bool>
         </property>
        </widget>
       </item>
       <item>
        <widget class="QToolButton" name="buttonEditDisk_4">
         <property name="enabled">
          <bool>true</bool>
         </property>
         <property name="minimumSize">
          <size>
           <width>28</width>
           <height>28</height>
          </size>
         </property>
         <property name="maximumSize">
          <size>
           <width>28</width>
           <height>28</height>
          </size>
         </property>
         <property name="checkable">
          <bool>false</bool>
         </property>
        </widget>
       </item>
       <item>
        <layout class="QVBoxLayout" name="verticalLayout_4">
         <property name="spacing">
          <number>0</number>
         </property>
         <property name="leftMargin">
          <number>5</number>
         </property>
         <property name="rightMargin">
          <number>5</number>
         </property>
         <item>
          <widget class="QLabel" name="labelFileName_4">
           <property name="enabled">
            <bool>true</bool>
           </property>
           <property name="sizePolicy">
            <sizepolicy hsizetype="Ignored" vsizetype="Fixed">
             <horstretch>0</horstretch>
             <verstretch>0</verstretch>
            </sizepolicy>
           </property>
           <property name="autoFillBackground">
            <bool>false</bool>
           </property>
           <property name="text">
            <string/>
           </property>
           <property name="textFormat">
            <enum>Qt::PlainText</enum>
           </property>
           <property name="wordWrap">
            <bool>false</bool>
           </property>
          </widget>
         </item>
         <item>
          <widget class="QLabel" name="labelImageProperties_4">
           <property name="enabled">
            <bool>true</bool>
           </property>
           <property name="sizePolicy">
            <sizepolicy hsizetype="Preferred" vsizetype="Fixed">
             <horstretch>0</horstretch>
             <verstretch>0</verstretch>
            </sizepolicy>
           </property>
           <property name="palette">
            <palette>
             <active>
              <colorrole role="WindowText">
               <brush brushstyle="SolidPattern">
                <color alpha="255">
                 <red>128</red>
                 <green>128</green>
                 <blue>128</blue>
                </color>
               </brush>
              </colorrole>
              <colorrole role="Mid">
               <brush brushstyle="SolidPattern">
                <color alpha="255">
                 <red>157</red>
                 <green>155</green>
                 <blue>144</blue>
                </color>
               </brush>
              </colorrole>
             </active>
             <inactive>
              <colorrole role="WindowText">
               <brush brushstyle="SolidPattern">
                <color alpha="255">
                 <red>128</red>
                 <green>128</green>
                 <blue>128</blue>
                </color>
               </brush>
              </colorrole>
              <colorrole role="Mid">
               <brush brushstyle="SolidPattern">
                <color alpha="255">
                 <red>157</red>
                 <green>155</green>
                 <blue>144</blue>
                </color>
               </brush>
              </colorrole>
             </inactive>
             <disabled>
              <colorrole role="WindowText">
               <brush brushstyle="SolidPattern">
                <color alpha="255">
                 <red>118</red>
                 <green>116</green>
                 <blue>108</blue>
                </color>
               </brush>
              </colorrole>
              <colorrole role="Mid">
               <brush brushstyle="SolidPattern">
                <color alpha="255">
                 <red>157</red>
                 <green>155</green>
                 <blue>144</blue>
                </color>
               </brush>
              </colorrole>
             </disabled>
            </palette>
           </property>
           <property name="textFormat">
            <enum>Qt::PlainText</enum>
           </property>
           <property name="alignment">
            <set>Qt::AlignLeading|Qt::AlignLeft|Qt::AlignVCenter</set>
           </property>
           <property name="wordWrap">
            <bool>false</bool>
           </property>
          </widget>
         </item>
        </layout>
       </item>
       <item>
        <widget class="QToolButton" name="buttonEject_4">
         <property name="enabled">
          <bool>true</bool>
         </property>
         <property name="minimumSize">
          <size>
           <width>21</width>
           <height>25</height>
          </size>
         </property>
         <property name="maximumSize">
          <size>
           <width>21</width>
           <height>25</height>
          </size>
         </property>
        </widget>
       </item>
      </layout>
     </widget>
    </item>
    <item row="6" column="1">
     <widget class="QFrame" name="horizontalFrame_15">
      <property name="enabled">
       <bool>true</bool>
      </property>
      <property name="sizePolicy">
       <sizepolicy hsizetype="Expanding" vsizetype="Fixed">
        <horstretch>0</horstretch>
        <verstretch>0</verstretch>
       </sizepolicy>
      </property>
      <property name="minimumSize">
       <size>
        <width>330</width>
        <height>0</height>
       </size>
      </property>
      <property name="contextMenuPolicy">
       <enum>Qt::ActionsContextMenu</enum>
      </property>
      <property name="autoFillBackground">
       <bool>false</bool>
      </property>
      <property name="frameShape">
       <enum>QFrame::Panel</enum>
      </property>
      <property name="frameShadow">
       <enum>QFrame::Raised</enum>
      </property>
      <layout class="QHBoxLayout" name="horizontalLayout_15">
       <property name="spacing">
        <number>3</number>
       </property>
       <property name="leftMargin">
        <number>3</number>
       </property>
       <property name="topMargin">
        <number>3</number>
       </property>
       <property name="rightMargin">
        <number>3</number>
       </property>
       <property name="bottomMargin">
        <number>3</number>
       </property>
       <item>
        <widget class="QLabel" name="label_29">
         <property name="enabled">
          <bool>true</bool>
         </property>
         <property name="sizePolicy">
          <sizepolicy hsizetype="Fixed" vsizetype="Fixed">
           <horstretch>0</horstretch>
           <verstretch>0</verstretch>
          </sizepolicy>
         </property>
         <property name="palette">
          <palette>
           <active>
            <colorrole role="WindowText">
             <brush brushstyle="SolidPattern">
              <color alpha="255">
               <red>104</red>
               <green>104</green>
               <blue>104</blue>
              </color>
             </brush>
            </colorrole>
           </active>
           <inactive>
            <colorrole role="WindowText">
             <brush brushstyle="SolidPattern">
              <color alpha="255">
               <red>104</red>
               <green>104</green>
               <blue>104</blue>
              </color>
             </brush>
            </colorrole>
           </inactive>
           <disabled>
            <colorrole role="WindowText">
             <brush brushstyle="SolidPattern">
              <color alpha="255">
               <red>120</red>
               <green>120</green>
               <blue>120</blue>
              </color>
             </brush>
            </colorrole>
           </disabled>
          </palette>
         </property>
         <property name="font">
          <font>
           <weight>75</weight>
           <bold>true</bold>
          </font>
         </property>
         <property name="text">
          <string>O:</string>
         </property>
         <property name="margin">
          <number>5</number>
         </property>
        </widget>
       </item>
       <item>
        <widget class="QToolButton" name="buttonMountDisk_15">
         <property name="enabled">
          <bool>true</bool>
         </property>
         <property name="minimumSize">
          <size>
           <width>28</width>
           <height>28</height>
          </size>
         </property>
         <property name="maximumSize">
          <size>
           <width>28</width>
           <height>28</height>
          </size>
         </property>
        </widget>
       </item>
       <item>
        <widget class="QToolButton" name="buttonMountFolder_15">
         <property name="enabled">
          <bool>true</bool>
         </property>
         <property name="minimumSize">
          <size>
           <width>28</width>
           <height>28</height>
          </size>
         </property>
         <property name="maximumSize">
          <size>
           <width>28</width>
           <height>28</height>
          </size>
         </property>
        </widget>
       </item>
       <item>
        <widget class="QToolButton" name="buttonSave_15">
         <property name="enabled">
          <bool>true</bool>
         </property>
         <property name="minimumSize">
          <size>
           <width>28</width>
           <height>28</height>
          </size>
         </property>
         <property name="maximumSize">
          <size>
           <width>28</width>
           <height>28</height>
          </size>
         </property>
         <property name="checkable">
          <bool>true</bool>
         </property>
        </widget>
       </item>
       <item>
        <widget class="QToolButton" name="autoSave_15">
         <property name="enabled">
          <bool>true</bool>
         </property>
         <property name="minimumSize">
          <size>
           <width>28</width>
           <height>28</height>
          </size>
         </property>
         <property name="maximumSize">
          <size>
           <width>28</width>
           <height>28</height>
          </size>
         </property>
         <property name="text">
          <string/>
         </property>
         <property name="checkable">
          <bool>false</bool>
         </property>
        </widget>
       </item>
       <item>
        <widget class="QToolButton" name="buttonEditDisk_15">
         <property name="enabled">
          <bool>true</bool>
         </property>
         <property name="minimumSize">
          <size>
           <width>28</width>
           <height>28</height>
          </size>
         </property>
         <property name="maximumSize">
          <size>
           <width>28</width>
           <height>28</height>
          </size>
         </property>
         <property name="checkable">
          <bool>false</bool>
         </property>
        </widget>
       </item>
       <item>
        <layout class="QVBoxLayout" name="verticalLayout_15">
         <property name="spacing">
          <number>0</number>
         </property>
         <property name="leftMargin">
          <number>5</number>
         </property>
         <property name="rightMargin">
          <number>5</number>
         </property>
         <item>
          <widget class="QLabel" name="labelFileName_15">
           <property name="enabled">
            <bool>true</bool>
           </property>
           <property name="sizePolicy">
            <sizepolicy hsizetype="Ignored" vsizetype="Fixed">
             <horstretch>0</horstretch>
             <verstretch>0</verstretch>
            </sizepolicy>
           </property>
           <property name="autoFillBackground">
            <bool>false</bool>
           </property>
           <property name="text">
            <string/>
           </property>
           <property name="textFormat">
            <enum>Qt::PlainText</enum>
           </property>
           <property name="wordWrap">
            <bool>false</bool>
           </property>
          </widget>
         </item>
         <item>
          <widget class="QLabel" name="labelImageProperties_15">
           <property name="enabled">
            <bool>true</bool>
           </property>
           <property name="sizePolicy">
            <sizepolicy hsizetype="Preferred" vsizetype="Fixed">
             <horstretch>0</horstretch>
             <verstretch>0</verstretch>
            </sizepolicy>
           </property>
           <property name="palette">
            <palette>
             <active>
              <colorrole role="WindowText">
               <brush brushstyle="SolidPattern">
                <color alpha="255">
                 <red>128</red>
                 <green>128</green>
                 <blue>128</blue>
                </color>
               </brush>
              </colorrole>
              <colorrole role="Mid">
               <brush brushstyle="SolidPattern">
                <color alpha="255">
                 <red>157</red>
                 <green>155</green>
                 <blue>144</blue>
                </color>
               </brush>
              </colorrole>
             </active>
             <inactive>
              <colorrole role="WindowText">
               <brush brushstyle="SolidPattern">
                <color alpha="255">
                 <red>128</red>
                 <green>128</green>
                 <blue>128</blue>
                </color>
               </brush>
              </colorrole>
              <colorrole role="Mid">
               <brush brushstyle="SolidPattern">
                <color alpha="255">
                 <red>157</red>
                 <green>155</green>
                 <blue>144</blue>
                </color>
               </brush>
              </colorrole>
             </inactive>
             <disabled>
              <colorrole role="WindowText">
               <brush brushstyle="SolidPattern">
                <color alpha="255">
                 <red>118</red>
                 <green>116</green>
                 <blue>108</blue>
                </color>
               </brush>
              </colorrole>
              <colorrole role="Mid">
               <brush brushstyle="SolidPattern">
                <color alpha="255">
                 <red>157</red>
                 <green>155</green>
                 <blue>144</blue>
                </color>
               </brush>
              </colorrole>
             </disabled>
            </palette>
           </property>
           <property name="textFormat">
            <enum>Qt::PlainText</enum>
           </property>
           <property name="alignment">
            <set>Qt::AlignLeading|Qt::AlignLeft|Qt::AlignVCenter</set>
           </property>
           <property name="wordWrap">
            <bool>false</bool>
           </property>
          </widget>
         </item>
        </layout>
       </item>
       <item>
        <widget class="QToolButton" name="buttonEject_15">
         <property name="enabled">
          <bool>true</bool>
         </property>
         <property name="minimumSize">
          <size>
           <width>21</width>
           <height>25</height>
          </size>
         </property>
         <property name="maximumSize">
          <size>
           <width>21</width>
           <height>25</height>
          </size>
         </property>
        </widget>
       </item>
      </layout>
     </widget>
    </item>
    <item row="3" column="1">
     <widget class="QFrame" name="horizontalFrame_12">
      <property name="enabled">
       <bool>true</bool>
      </property>
      <property name="sizePolicy">
       <sizepolicy hsizetype="Expanding" vsizetype="Fixed">
        <horstretch>0</horstretch>
        <verstretch>0</verstretch>
       </sizepolicy>
      </property>
      <property name="minimumSize">
       <size>
        <width>330</width>
        <height>0</height>
       </size>
      </property>
      <property name="contextMenuPolicy">
       <enum>Qt::ActionsContextMenu</enum>
      </property>
      <property name="autoFillBackground">
       <bool>false</bool>
      </property>
      <property name="frameShape">
       <enum>QFrame::Panel</enum>
      </property>
      <property name="frameShadow">
       <enum>QFrame::Raised</enum>
      </property>
      <layout class="QHBoxLayout" name="horizontalLayout_12">
       <property name="spacing">
        <number>3</number>
       </property>
       <property name="leftMargin">
        <number>3</number>
       </property>
       <property name="topMargin">
        <number>3</number>
       </property>
       <property name="rightMargin">
        <number>3</number>
       </property>
       <property name="bottomMargin">
        <number>3</number>
       </property>
       <item>
        <widget class="QLabel" name="label_26">
         <property name="enabled">
          <bool>true</bool>
         </property>
         <property name="sizePolicy">
          <sizepolicy hsizetype="Fixed" vsizetype="Fixed">
           <horstretch>0</horstretch>
           <verstretch>0</verstretch>
          </sizepolicy>
         </property>
         <property name="palette">
          <palette>
           <active>
            <colorrole role="WindowText">
             <brush brushstyle="SolidPattern">
              <color alpha="255">
               <red>104</red>
               <green>104</green>
               <blue>104</blue>
              </color>
             </brush>
            </colorrole>
           </active>
           <inactive>
            <colorrole role="WindowText">
             <brush brushstyle="SolidPattern">
              <color alpha="255">
               <red>104</red>
               <green>104</green>
               <blue>104</blue>
              </color>
             </brush>
            </colorrole>
           </inactive>
           <disabled>
            <colorrole role="WindowText">
             <brush brushstyle="SolidPattern">
              <color alpha="255">
               <red>120</red>
               <green>120</green>
               <blue>120</blue>
              </color>
             </brush>
            </colorrole>
           </disabled>
          </palette>
         </property>
         <property name="font">
          <font>
           <weight>75</weight>
           <bold>true</bold>
          </font>
         </property>
         <property name="text">
          <string>L:</string>
         </property>
         <property name="margin">
          <number>5</number>
         </property>
        </widget>
       </item>
       <item>
        <widget class="QToolButton" name="buttonMountDisk_12">
         <property name="enabled">
          <bool>true</bool>
         </property>
         <property name="minimumSize">
          <size>
           <width>28</width>
           <height>28</height>
          </size>
         </property>
         <property name="maximumSize">
          <size>
           <width>28</width>
           <height>28</height>
          </size>
         </property>
        </widget>
       </item>
       <item>
        <widget class="QToolButton" name="buttonMountFolder_12">
         <property name="enabled">
          <bool>true</bool>
         </property>
         <property name="minimumSize">
          <size>
           <width>28</width>
           <height>28</height>
          </size>
         </property>
         <property name="maximumSize">
          <size>
           <width>28</width>
           <height>28</height>
          </size>
         </property>
        </widget>
       </item>
       <item>
        <widget class="QToolButton" name="buttonSave_12">
         <property name="enabled">
          <bool>true</bool>
         </property>
         <property name="minimumSize">
          <size>
           <width>28</width>
           <height>28</height>
          </size>
         </property>
         <property name="maximumSize">
          <size>
           <width>28</width>
           <height>28</height>
          </size>
         </property>
         <property name="checkable">
          <bool>true</bool>
         </property>
        </widget>
       </item>
       <item>
        <widget class="QToolButton" name="autoSave_12">
         <property name="enabled">
          <bool>true</bool>
         </property>
         <property name="minimumSize">
          <size>
           <width>28</width>
           <height>28</height>
          </size>
         </property>
         <property name="maximumSize">
          <size>
           <width>28</width>
           <height>28</height>
          </size>
         </property>
         <property name="text">
          <string/>
         </property>
         <property name="checkable">
          <bool>false</bool>
         </property>
        </widget>
       </item>
       <item>
        <widget class="QToolButton" name="buttonEditDisk_12">
         <property name="enabled">
          <bool>true</bool>
         </property>
         <property name="minimumSize">
          <size>
           <width>28</width>
           <height>28</height>
          </size>
         </property>
         <property name="maximumSize">
          <size>
           <width>28</width>
           <height>28</height>
          </size>
         </property>
         <property name="checkable">
          <bool>false</bool>
         </property>
        </widget>
       </item>
       <item>
        <layout class="QVBoxLayout" name="verticalLayout_12">
         <property name="spacing">
          <number>0</number>
         </property>
         <property name="leftMargin">
          <number>5</number>
         </property>
         <property name="rightMargin">
          <number>5</number>
         </property>
         <item>
          <widget class="QLabel" name="labelFileName_12">
           <property name="enabled">
            <bool>true</bool>
           </property>
           <property name="sizePolicy">
            <sizepolicy hsizetype="Ignored" vsizetype="Fixed">
             <horstretch>0</horstretch>
             <verstretch>0</verstretch>
            </sizepolicy>
           </property>
           <property name="autoFillBackground">
            <bool>false</bool>
           </property>
           <property name="text">
            <string/>
           </property>
           <property name="textFormat">
            <enum>Qt::PlainText</enum>
           </property>
           <property name="wordWrap">
            <bool>false</bool>
           </property>
          </widget>
         </item>
         <item>
          <widget class="QLabel" name="labelImageProperties_12">
           <property name="enabled">
            <bool>true</bool>
           </property>
           <property name="sizePolicy">
            <sizepolicy hsizetype="Preferred" vsizetype="Fixed">
             <horstretch>0</horstretch>
             <verstretch>0</verstretch>
            </sizepolicy>
           </property>
           <property name="palette">
            <palette>
             <active>
              <colorrole role="WindowText">
               <brush brushstyle="SolidPattern">
                <color alpha="255">
                 <red>128</red>
                 <green>128</green>
                 <blue>128</blue>
                </color>
               </brush>
              </colorrole>
              <colorrole role="Mid">
               <brush brushstyle="SolidPattern">
                <color alpha="255">
                 <red>157</red>
                 <green>155</green>
                 <blue>144</blue>
                </color>
               </brush>
              </colorrole>
             </active>
             <inactive>
              <colorrole role="WindowText">
               <brush brushstyle="SolidPattern">
                <color alpha="255">
                 <red>128</red>
                 <green>128</green>
                 <blue>128</blue>
                </color>
               </brush>
              </colorrole>
              <colorrole role="Mid">
               <brush brushstyle="SolidPattern">
                <color alpha="255">
                 <red>157</red>
                 <green>155</green>
                 <blue>144</blue>
                </color>
               </brush>
              </colorrole>
             </inactive>
             <disabled>
              <colorrole role="WindowText">
               <brush brushstyle="SolidPattern">
                <color alpha="255">
                 <red>118</red>
                 <green>116</green>
                 <blue>108</blue>
                </color>
               </brush>
              </colorrole>
              <colorrole role="Mid">
               <brush brushstyle="SolidPattern">
                <color alpha="255">
                 <red>157</red>
                 <green>155</green>
                 <blue>144</blue>
                </color>
               </brush>
              </colorrole>
             </disabled>
            </palette>
           </property>
           <property name="textFormat">
            <enum>Qt::PlainText</enum>
           </property>
           <property name="alignment">
            <set>Qt::AlignLeading|Qt::AlignLeft|Qt::AlignVCenter</set>
           </property>
           <property name="wordWrap">
            <bool>false</bool>
           </property>
          </widget>
         </item>
        </layout>
       </item>
       <item>
        <widget class="QToolButton" name="buttonEject_12">
         <property name="enabled">
          <bool>true</bool>
         </property>
         <property name="minimumSize">
          <size>
           <width>21</width>
           <height>25</height>
          </size>
         </property>
         <property name="maximumSize">
          <size>
           <width>21</width>
           <height>25</height>
          </size>
         </property>
        </widget>
       </item>
      </layout>
     </widget>
    </item>
    <item row="8" column="0">
     <widget class="QFrame" name="horizontalFrame_17">
      <property name="enabled">
       <bool>true</bool>
      </property>
      <property name="sizePolicy">
       <sizepolicy hsizetype="Expanding" vsizetype="Fixed">
        <horstretch>0</horstretch>
        <verstretch>0</verstretch>
       </sizepolicy>
      </property>
      <property name="minimumSize">
       <size>
        <width>330</width>
        <height>0</height>
       </size>
      </property>
      <property name="contextMenuPolicy">
       <enum>Qt::ActionsContextMenu</enum>
      </property>
      <property name="autoFillBackground">
       <bool>false</bool>
      </property>
      <property name="frameShape">
       <enum>QFrame::Panel</enum>
      </property>
      <property name="frameShadow">
       <enum>QFrame::Raised</enum>
      </property>
      <layout class="QHBoxLayout" name="horizontalLayout_17">
       <property name="spacing">
        <number>3</number>
       </property>
       <property name="leftMargin">
        <number>3</number>
       </property>
       <property name="topMargin">
        <number>3</number>
       </property>
       <property name="rightMargin">
        <number>3</number>
       </property>
       <property name="bottomMargin">
        <number>3</number>
       </property>
       <item>
        <widget class="QLabel" name="label_30">
         <property name="enabled">
          <bool>true</bool>
         </property>
         <property name="sizePolicy">
          <sizepolicy hsizetype="Fixed" vsizetype="Fixed">
           <horstretch>0</horstretch>
           <verstretch>0</verstretch>
          </sizepolicy>
         </property>
         <property name="palette">
          <palette>
           <active>
            <colorrole role="WindowText">
             <brush brushstyle="SolidPattern">
              <color alpha="255">
               <red>104</red>
               <green>104</green>
               <blue>104</blue>
              </color>
             </brush>
            </colorrole>
           </active>
           <inactive>
            <colorrole role="WindowText">
             <brush brushstyle="SolidPattern">
              <color alpha="255">
               <red>104</red>
               <green>104</green>
               <blue>104</blue>
              </color>
             </brush>
            </colorrole>
           </inactive>
           <disabled>
            <colorrole role="WindowText">
             <brush brushstyle="SolidPattern">
              <color alpha="255">
               <red>120</red>
               <green>120</green>
               <blue>120</blue>
              </color>
             </brush>
            </colorrole>
           </disabled>
          </palette>
         </property>
         <property name="font">
          <font>
           <weight>75</weight>
           <bold>true</bold>
          </font>
         </property>
         <property name="text">
          <string>P1:</string>
         </property>
         <property name="margin">
          <number>5</number>
         </property>
        </widget>
       </item>
       <item>
        <widget class="QToolButton" name="buttonConnectPrinter_17">
         <property name="enabled">
          <bool>true</bool>
         </property>
         <property name="minimumSize">
          <size>
           <width>28</width>
           <height>28</height>
          </size>
         </property>
         <property name="maximumSize">
          <size>
           <width>28</width>
           <height>28</height>
          </size>
         </property>
        </widget>
       </item>
       <item>
        <widget class="QComboBox" name="comboBoxPrinterType_17">
         <item>
          <property name="text">
           <string>Text</string>
          </property>
         </item>
         <item>
          <property name="text">
           <string>Atari 1027</string>
          </property>
         </item>
        </widget>
       </item>
       <item>
        <widget class="QToolButton" name="buttonDisconnectPrinter_17">
         <property name="enabled">
          <bool>true</bool>
         </property>
         <property name="minimumSize">
          <size>
           <width>21</width>
           <height>25</height>
          </size>
         </property>
         <property name="maximumSize">
          <size>
           <width>21</width>
           <height>25</height>
          </size>
         </property>
        </widget>
       </item>
      </layout>
     </widget>
    </item>
    <item row="9" column="1">
     <widget class="QFrame" name="horizontalFrame_20">
      <property name="enabled">
       <bool>true</bool>
      </property>
      <property name="sizePolicy">
       <sizepolicy hsizetype="Expanding" vsizetype="Fixed">
        <horstretch>0</horstretch>
        <verstretch>0</verstretch>
       </sizepolicy>
      </property>
      <property name="minimumSize">
       <size>
        <width>330</width>
        <height>0</height>
       </size>
      </property>
      <property name="contextMenuPolicy">
       <enum>Qt::ActionsContextMenu</enum>
      </property>
      <property name="autoFillBackground">
       <bool>false</bool>
      </property>
      <property name="frameShape">
       <enum>QFrame::Panel</enum>
      </property>
      <property name="frameShadow">
       <enum>QFrame::Raised</enum>
      </property>
      <layout class="QHBoxLayout" name="horizontalLayout_20">
       <property name="spacing">
        <number>3</number>
       </property>
       <property name="leftMargin">
        <number>3</number>
       </property>
       <property name="topMargin">
        <number>3</number>
       </property>
       <property name="rightMargin">
        <number>3</number>
       </property>
       <property name="bottomMargin">
        <number>3</number>
       </property>
       <item>
        <widget class="QLabel" name="label_33">
         <property name="enabled">
          <bool>true</bool>
         </property>
         <property name="sizePolicy">
          <sizepolicy hsizetype="Fixed" vsizetype="Fixed">
           <horstretch>0</horstretch>
           <verstretch>0</verstretch>
          </sizepolicy>
         </property>
         <property name="palette">
          <palette>
           <active>
            <colorrole role="WindowText">
             <brush brushstyle="SolidPattern">
              <color alpha="255">
               <red>104</red>
               <green>104</green>
               <blue>104</blue>
              </color>
             </brush>
            </colorrole>
           </active>
           <inactive>
            <colorrole role="WindowText">
             <brush brushstyle="SolidPattern">
              <color alpha="255">
               <red>104</red>
               <green>104</green>
               <blue>104</blue>
              </color>
             </brush>
            </colorrole>
           </inactive>
           <disabled>
            <colorrole role="WindowText">
             <brush brushstyle="SolidPattern">
              <color alpha="255">
               <red>120</red>
               <green>120</green>
               <blue>120</blue>
              </color>
             </brush>
            </colorrole>
           </disabled>
          </palette>
         </property>
         <property name="font">
          <font>
           <weight>75</weight>
           <bold>true</bold>
          </font>
         </property>
         <property name="text">
          <string>P4:</string>
         </property>
         <property name="margin">
          <number>5</number>
         </property>
        </widget>
       </item>
       <item>
        <widget class="QToolButton" name="buttonConnectPrinter_20">
         <property name="enabled">
          <bool>true</bool>
         </property>
         <property name="minimumSize">
          <size>
           <width>28</width>
           <height>28</height>
          </size>
         </property>
         <property name="maximumSize">
          <size>
           <width>28</width>
           <height>28</height>
          </size>
         </property>
        </widget>
       </item>
       <item>
        <widget class="QComboBox" name="comboBoxPrinterType_20">
         <item>
          <property name="text">
           <string>Text</string>
          </property>
         </item>
         <item>
          <property name="text">
           <string>Atari 1027</string>
          </property>
         </item>
        </widget>
       </item>
       <item>
        <widget class="QToolButton" name="buttonDisconnectPrinter_20">
         <property name="enabled">
          <bool>true</bool>
         </property>
         <property name="minimumSize">
          <size>
           <width>21</width>
           <height>25</height>
          </size>
         </property>
         <property name="maximumSize">
          <size>
           <width>21</width>
           <height>25</height>
          </size>
         </property>
        </widget>
       </item>
      </layout>
     </widget>
    </item>
    <item row="12" column="0" colspan="2">
=======
    <item row="1" column="0" colspan="2">
>>>>>>> b339f495
     <widget class="QTextEdit" name="textEdit">
      <property name="sizePolicy">
       <sizepolicy hsizetype="Ignored" vsizetype="Ignored">
        <horstretch>0</horstretch>
        <verstretch>0</verstretch>
       </sizepolicy>
      </property>
      <property name="minimumSize">
       <size>
        <width>0</width>
        <height>16</height>
       </size>
      </property>
      <property name="contextMenuPolicy">
       <enum>Qt::DefaultContextMenu</enum>
      </property>
      <property name="textInteractionFlags">
       <set>Qt::NoTextInteraction</set>
      </property>
     </widget>
    </item>
<<<<<<< HEAD
    <item row="8" column="1">
     <widget class="QFrame" name="horizontalFrame_19">
      <property name="enabled">
       <bool>true</bool>
      </property>
      <property name="sizePolicy">
       <sizepolicy hsizetype="Expanding" vsizetype="Fixed">
        <horstretch>0</horstretch>
        <verstretch>0</verstretch>
       </sizepolicy>
      </property>
      <property name="minimumSize">
       <size>
        <width>330</width>
        <height>0</height>
       </size>
      </property>
      <property name="contextMenuPolicy">
       <enum>Qt::ActionsContextMenu</enum>
      </property>
      <property name="autoFillBackground">
       <bool>false</bool>
      </property>
      <property name="frameShape">
       <enum>QFrame::Panel</enum>
      </property>
      <property name="frameShadow">
       <enum>QFrame::Raised</enum>
      </property>
      <layout class="QHBoxLayout" name="horizontalLayout_19">
       <property name="spacing">
        <number>3</number>
       </property>
       <property name="leftMargin">
        <number>3</number>
       </property>
       <property name="topMargin">
        <number>3</number>
       </property>
       <property name="rightMargin">
        <number>3</number>
       </property>
       <property name="bottomMargin">
        <number>3</number>
       </property>
       <item>
        <widget class="QLabel" name="label_32">
         <property name="enabled">
          <bool>true</bool>
         </property>
         <property name="sizePolicy">
          <sizepolicy hsizetype="Fixed" vsizetype="Fixed">
           <horstretch>0</horstretch>
           <verstretch>0</verstretch>
          </sizepolicy>
         </property>
         <property name="palette">
          <palette>
           <active>
            <colorrole role="WindowText">
             <brush brushstyle="SolidPattern">
              <color alpha="255">
               <red>104</red>
               <green>104</green>
               <blue>104</blue>
              </color>
             </brush>
            </colorrole>
           </active>
           <inactive>
            <colorrole role="WindowText">
             <brush brushstyle="SolidPattern">
              <color alpha="255">
               <red>104</red>
               <green>104</green>
               <blue>104</blue>
              </color>
             </brush>
            </colorrole>
           </inactive>
           <disabled>
            <colorrole role="WindowText">
             <brush brushstyle="SolidPattern">
              <color alpha="255">
               <red>120</red>
               <green>120</green>
               <blue>120</blue>
              </color>
             </brush>
            </colorrole>
           </disabled>
          </palette>
         </property>
         <property name="font">
          <font>
           <weight>75</weight>
           <bold>true</bold>
          </font>
         </property>
         <property name="text">
          <string>P3:</string>
         </property>
         <property name="margin">
          <number>5</number>
         </property>
        </widget>
       </item>
       <item>
        <widget class="QToolButton" name="buttonConnectPrinter_19">
         <property name="enabled">
          <bool>true</bool>
         </property>
         <property name="minimumSize">
          <size>
           <width>28</width>
           <height>28</height>
          </size>
         </property>
         <property name="maximumSize">
          <size>
           <width>28</width>
           <height>28</height>
          </size>
         </property>
        </widget>
       </item>
       <item>
        <widget class="QComboBox" name="comboBoxPrinterType_19">
         <item>
          <property name="text">
           <string>Text</string>
          </property>
         </item>
         <item>
          <property name="text">
           <string>Atari 1027</string>
          </property>
         </item>
        </widget>
       </item>
       <item>
        <widget class="QToolButton" name="buttonDisconnectPrinter_19">
         <property name="enabled">
          <bool>true</bool>
         </property>
         <property name="minimumSize">
          <size>
           <width>21</width>
           <height>25</height>
          </size>
         </property>
         <property name="maximumSize">
          <size>
           <width>21</width>
           <height>25</height>
          </size>
         </property>
        </widget>
       </item>
      </layout>
     </widget>
    </item>
    <item row="9" column="0">
     <widget class="QFrame" name="horizontalFrame_18">
      <property name="enabled">
       <bool>true</bool>
      </property>
      <property name="sizePolicy">
       <sizepolicy hsizetype="Expanding" vsizetype="Fixed">
        <horstretch>0</horstretch>
        <verstretch>0</verstretch>
       </sizepolicy>
      </property>
      <property name="minimumSize">
       <size>
        <width>330</width>
        <height>0</height>
       </size>
      </property>
      <property name="contextMenuPolicy">
       <enum>Qt::ActionsContextMenu</enum>
      </property>
      <property name="autoFillBackground">
       <bool>false</bool>
      </property>
      <property name="frameShape">
       <enum>QFrame::Panel</enum>
      </property>
      <property name="frameShadow">
       <enum>QFrame::Raised</enum>
      </property>
      <layout class="QHBoxLayout" name="horizontalLayout_18">
       <property name="spacing">
        <number>3</number>
       </property>
       <property name="leftMargin">
        <number>3</number>
       </property>
       <property name="topMargin">
        <number>3</number>
       </property>
       <property name="rightMargin">
        <number>3</number>
       </property>
       <property name="bottomMargin">
        <number>3</number>
       </property>
       <item>
        <widget class="QLabel" name="label_31">
         <property name="enabled">
          <bool>true</bool>
         </property>
         <property name="sizePolicy">
          <sizepolicy hsizetype="Fixed" vsizetype="Fixed">
           <horstretch>0</horstretch>
           <verstretch>0</verstretch>
          </sizepolicy>
         </property>
         <property name="palette">
          <palette>
           <active>
            <colorrole role="WindowText">
             <brush brushstyle="SolidPattern">
              <color alpha="255">
               <red>104</red>
               <green>104</green>
               <blue>104</blue>
              </color>
             </brush>
            </colorrole>
           </active>
           <inactive>
            <colorrole role="WindowText">
             <brush brushstyle="SolidPattern">
              <color alpha="255">
               <red>104</red>
               <green>104</green>
               <blue>104</blue>
              </color>
             </brush>
            </colorrole>
           </inactive>
           <disabled>
            <colorrole role="WindowText">
             <brush brushstyle="SolidPattern">
              <color alpha="255">
               <red>120</red>
               <green>120</green>
               <blue>120</blue>
              </color>
             </brush>
            </colorrole>
           </disabled>
          </palette>
         </property>
         <property name="font">
          <font>
           <weight>75</weight>
           <bold>true</bold>
          </font>
         </property>
         <property name="text">
          <string>P2:</string>
         </property>
         <property name="margin">
          <number>5</number>
         </property>
        </widget>
       </item>
       <item>
        <widget class="QToolButton" name="buttonConnectPrinter_18">
         <property name="enabled">
          <bool>true</bool>
         </property>
         <property name="minimumSize">
          <size>
           <width>28</width>
           <height>28</height>
          </size>
         </property>
         <property name="maximumSize">
          <size>
           <width>28</width>
           <height>28</height>
          </size>
         </property>
        </widget>
       </item>
       <item>
        <widget class="QComboBox" name="comboBoxPrinterType_18">
         <item>
          <property name="text">
           <string>Text</string>
          </property>
         </item>
         <item>
          <property name="text">
           <string>Atari 1027</string>
          </property>
         </item>
        </widget>
       </item>
       <item>
        <widget class="QToolButton" name="buttonDisconnectPrinter_18">
         <property name="enabled">
          <bool>true</bool>
         </property>
         <property name="minimumSize">
          <size>
           <width>21</width>
           <height>25</height>
          </size>
         </property>
         <property name="maximumSize">
          <size>
           <width>21</width>
           <height>25</height>
          </size>
         </property>
        </widget>
       </item>
      </layout>
     </widget>
=======
    <item row="0" column="0" colspan="2">
     <layout class="QHBoxLayout" name="horizontalLayout">
      <property name="sizeConstraint">
       <enum>QLayout::SetDefaultConstraint</enum>
      </property>
      <item>
       <layout class="QGridLayout" name="leftColumn"/>
      </item>
      <item>
       <layout class="QGridLayout" name="rightColumn"/>
      </item>
     </layout>
>>>>>>> b339f495
    </item>
   </layout>
  </widget>
  <widget class="QMenuBar" name="menuBar">
   <property name="geometry">
    <rect>
     <x>0</x>
     <y>0</y>
     <width>694</width>
     <height>22</height>
    </rect>
   </property>
   <property name="nativeMenuBar">
    <bool>true</bool>
   </property>
   <widget class="QMenu" name="menu_Disk">
    <property name="title">
     <string>&amp;Disk</string>
    </property>
    <addaction name="actionNewImage"/>
    <addaction name="actionMountDisk"/>
    <addaction name="actionMountFolder"/>
    <addaction name="actionHideShowDrives"/>
    <addaction name="actionEjectAll"/>
    <addaction name="separator"/>
   </widget>
   <widget class="QMenu" name="menu_File">
    <property name="title">
     <string>&amp;File</string>
    </property>
    <addaction name="actionStartEmulation"/>
    <addaction name="actionBootExe"/>
    <addaction name="actionPlaybackCassette"/>
    <addaction name="actionPrinterEmulation"/>
    <addaction name="actionShowPrinterTextOutput"/>
    <addaction name="separator"/>
    <addaction name="actionOpenSession"/>
    <addaction name="actionSaveSession"/>
    <addaction name="separator"/>
    <addaction name="actionQuit"/>
    <addaction name="separator"/>
   </widget>
   <widget class="QMenu" name="menu_Tools">
    <property name="title">
     <string>&amp;Tools</string>
    </property>
    <addaction name="actionOptions"/>
   </widget>
   <widget class="QMenu" name="menu_Help">
    <property name="title">
     <string>&amp;Help</string>
    </property>
    <addaction name="actionAbout"/>
    <addaction name="actionDocumentation"/>
   </widget>
   <widget class="QMenu" name="menu_Window">
    <property name="enabled">
     <bool>true</bool>
    </property>
    <property name="title">
     <string>Window</string>
    </property>
    <addaction name="actionToggleMiniMode"/>
    <addaction name="actionToggleShade"/>
    <addaction name="actionLogWindow"/>
   </widget>
   <addaction name="menu_File"/>
   <addaction name="menu_Disk"/>
   <addaction name="menu_Tools"/>
   <addaction name="menu_Window"/>
   <addaction name="menu_Help"/>
  </widget>
  <widget class="QStatusBar" name="statusBar"/>
  <action name="actionEjectAll">
   <property name="checkable">
    <bool>false</bool>
   </property>
   <property name="enabled">
    <bool>true</bool>
   </property>
   <property name="icon">
    <iconset resource="icons.qrc">
     <normaloff>:/icons/silk-icons/icons/control_eject.png</normaloff>:/icons/silk-icons/icons/control_eject.png</iconset>
   </property>
   <property name="text">
    <string>Unmount &amp;all</string>
   </property>
   <property name="statusTip">
    <string>Unmount all</string>
   </property>
   <property name="shortcut">
    <string>Ctrl+U</string>
   </property>
   <property name="iconVisibleInMenu">
    <bool>true</bool>
   </property>
  </action>
  <action name="actionOptions">
   <property name="icon">
    <iconset resource="icons.qrc">
     <normaloff>:/icons/other-icons/run.ico</normaloff>:/icons/other-icons/run.ico</iconset>
   </property>
   <property name="text">
    <string>&amp;Options...</string>
   </property>
   <property name="toolTip">
    <string>Open options dialog</string>
   </property>
   <property name="statusTip">
    <string>Open options dialog</string>
   </property>
   <property name="shortcut">
    <string>Ctrl+O</string>
   </property>
  </action>
  <action name="actionStartEmulation">
   <property name="checkable">
    <bool>true</bool>
   </property>
   <property name="checked">
    <bool>false</bool>
   </property>
   <property name="icon">
    <iconset resource="icons.qrc">
     <normaloff>:/icons/silk-icons/icons/disconnect.png</normaloff>
     <normalon>:/icons/silk-icons/icons/connect.png</normalon>:/icons/silk-icons/icons/disconnect.png</iconset>
   </property>
   <property name="text">
    <string>&amp;Start emulation</string>
   </property>
   <property name="toolTip">
    <string>Start SIO peripheral emulation</string>
   </property>
   <property name="statusTip">
    <string>Start SIO peripheral emulation</string>
   </property>
   <property name="shortcut">
    <string>Alt+E</string>
   </property>
   <property name="iconVisibleInMenu">
    <bool>true</bool>
   </property>
  </action>
  <action name="actionMountRecent_0">
   <property name="text">
    <string notr="true"/>
   </property>
   <property name="toolTip">
    <string>Mount to the first available slot</string>
   </property>
   <property name="statusTip">
    <string>Mount to the first available slot</string>
   </property>
  </action>
  <action name="actionMountDisk">
   <property name="icon">
    <iconset resource="icons.qrc">
     <normaloff>:/icons/oxygen-icons/16x16/devices/3floppy_unmount.png</normaloff>:/icons/oxygen-icons/16x16/devices/3floppy_unmount.png</iconset>
   </property>
   <property name="text">
    <string>Mount &amp;disk image...</string>
   </property>
   <property name="toolTip">
    <string>Mount a disk image to the first available slot</string>
   </property>
   <property name="statusTip">
    <string>Mount a disk image to the first available slot</string>
   </property>
   <property name="shortcut">
    <string>Ctrl+D</string>
   </property>
  </action>
  <action name="actionMountFolder">
   <property name="icon">
    <iconset resource="icons.qrc">
     <normaloff>:/icons/silk-icons/icons/folder.png</normaloff>:/icons/silk-icons/icons/folder.png</iconset>
   </property>
   <property name="text">
    <string>Mount &amp;folder image...</string>
   </property>
   <property name="toolTip">
    <string>Mount a folder image to the first available slot</string>
   </property>
   <property name="statusTip">
    <string>Mount a folder image to the first available slot</string>
   </property>
   <property name="shortcut">
    <string>Ctrl+F</string>
   </property>
  </action>
  <action name="actionNewImage">
   <property name="icon">
    <iconset resource="icons.qrc">
     <normaloff>:/icons/oxygen-icons/16x16/devices/media_floppy.png</normaloff>:/icons/oxygen-icons/16x16/devices/media_floppy.png</iconset>
   </property>
   <property name="text">
    <string>New disk image...</string>
   </property>
   <property name="toolTip">
    <string>Create a new disk image file and mount it to the first available slot</string>
   </property>
   <property name="statusTip">
    <string>Create a new disk image file and mount it to the first available slot</string>
   </property>
   <property name="shortcut">
    <string>Ctrl+N</string>
   </property>
   <property name="iconVisibleInMenu">
    <bool>true</bool>
   </property>
  </action>
  <action name="actionSaveSession">
   <property name="icon">
    <iconset resource="icons.qrc">
     <normaloff>:/icons/silk-icons/icons/monitor_go.png</normaloff>:/icons/silk-icons/icons/monitor_go.png</iconset>
   </property>
   <property name="text">
    <string>&amp;Save session</string>
   </property>
   <property name="toolTip">
    <string>Save current session to a file</string>
   </property>
   <property name="statusTip">
    <string>Save current session</string>
   </property>
   <property name="shortcut">
    <string>Alt+S</string>
   </property>
  </action>
  <action name="actionOpenSession">
   <property name="icon">
    <iconset resource="icons.qrc">
     <normaloff>:/icons/silk-icons/icons/monitor.png</normaloff>:/icons/silk-icons/icons/monitor.png</iconset>
   </property>
   <property name="text">
    <string>&amp;Open session...</string>
   </property>
   <property name="toolTip">
    <string>Open a previously saved session</string>
   </property>
   <property name="statusTip">
    <string>Open a previously saved session</string>
   </property>
   <property name="shortcut">
    <string>Alt+O</string>
   </property>
  </action>
  <action name="actionBootExe">
   <property name="icon">
    <iconset resource="icons.qrc">
     <normaloff>:/icons/other-icons/fuji.png</normaloff>:/icons/other-icons/fuji.png</iconset>
   </property>
   <property name="text">
    <string>&amp;Boot Atari executable...</string>
   </property>
   <property name="toolTip">
    <string>Boot an Atari executable</string>
   </property>
   <property name="statusTip">
    <string>Boot an Atari executable</string>
   </property>
   <property name="shortcut">
    <string>Alt+B</string>
   </property>
   <property name="visible">
    <bool>true</bool>
   </property>
   <property name="iconVisibleInMenu">
    <bool>true</bool>
   </property>
  </action>
  <action name="actionSave_1">
   <property name="enabled">
    <bool>false</bool>
   </property>
   <property name="icon">
    <iconset resource="icons.qrc">
     <normaloff>:/icons/silk-icons/icons/drive_disk.png</normaloff>:/icons/silk-icons/icons/drive_disk.png</iconset>
   </property>
   <property name="text">
    <string>Save</string>
   </property>
   <property name="toolTip">
    <string>Save D1</string>
   </property>
   <property name="statusTip">
    <string>Save D1</string>
   </property>
  </action>
  <action name="actionShowPrinterTextOutput">
   <property name="checkable">
    <bool>true</bool>
   </property>
   <property name="icon">
    <iconset resource="icons.qrc">
     <normaloff>:/icons/oxygen-icons/16x16/devices/printer1.png</normaloff>:/icons/oxygen-icons/16x16/devices/printer1.png</iconset>
   </property>
   <property name="text">
    <string>Show printer text output</string>
   </property>
   <property name="toolTip">
    <string>Show printer text output</string>
   </property>
   <property name="statusTip">
    <string>Show printer text output</string>
   </property>
   <property name="shortcut">
    <string>Alt+Shift+T</string>
   </property>
  </action>
  <action name="actionPlaybackCassette">
   <property name="icon">
    <iconset resource="icons.qrc">
     <normaloff>:/icons/oxygen-icons/16x16/devices/media_tape.png</normaloff>:/icons/oxygen-icons/16x16/devices/media_tape.png</iconset>
   </property>
   <property name="text">
    <string>Playback cassette image...</string>
   </property>
   <property name="toolTip">
    <string>Playback a cassette image</string>
   </property>
   <property name="statusTip">
    <string>Playback a cassette image</string>
   </property>
   <property name="shortcut">
    <string>Alt+C</string>
   </property>
  </action>
  <action name="actionQuit">
   <property name="icon">
    <iconset resource="icons.qrc">
     <normaloff>:/icons/oxygen-icons/16x16/actions/exit.png</normaloff>:/icons/oxygen-icons/16x16/actions/exit.png</iconset>
   </property>
   <property name="text">
    <string>&amp;Quit</string>
   </property>
   <property name="statusTip">
    <string>Quit RespeQt</string>
   </property>
   <property name="shortcut">
    <string>Alt+Q</string>
   </property>
  </action>
  <action name="actionAbout">
   <property name="icon">
    <iconset resource="icons.qrc">
     <normaloff>:/icons/oxygen-icons/16x16/actions/help_about.png</normaloff>:/icons/oxygen-icons/16x16/actions/help_about.png</iconset>
   </property>
   <property name="text">
    <string>&amp;About RespeQt</string>
   </property>
   <property name="shortcut">
    <string>Ctrl+A</string>
   </property>
  </action>
  <action name="actionHelp">
   <property name="text">
    <string>Help</string>
   </property>
  </action>
  <action name="actionContents">
   <property name="enabled">
    <bool>false</bool>
   </property>
   <property name="text">
    <string>Contents</string>
   </property>
  </action>
  <action name="actionIndex">
   <property name="text">
    <string>Index</string>
   </property>
  </action>
  <action name="actionDocumentation">
   <property name="checkable">
    <bool>true</bool>
   </property>
   <property name="icon">
    <iconset resource="icons.qrc">
     <normaloff>:/icons/oxygen-icons/16x16/actions/help_contents.png</normaloff>:/icons/oxygen-icons/16x16/actions/help_contents.png</iconset>
   </property>
   <property name="text">
    <string>User Manual</string>
   </property>
   <property name="toolTip">
    <string>User Manual</string>
   </property>
   <property name="statusTip">
    <string>User Manual</string>
   </property>
   <property name="shortcut">
    <string>Ctrl+Shift+U</string>
   </property>
  </action>
  <action name="actionDefaultImageGroup">
   <property name="icon">
    <iconset resource="icons.qrc">
     <normaloff>:/icons/oxygen-icons/16x16/actions/document_save_all.png</normaloff>:/icons/oxygen-icons/16x16/actions/document_save_all.png</iconset>
   </property>
   <property name="text">
    <string>Save mounted image group as default</string>
   </property>
  </action>
  <action name="actionPrinterEmulation">
   <property name="checkable">
    <bool>false</bool>
   </property>
   <property name="checked">
    <bool>false</bool>
   </property>
   <property name="icon">
    <iconset resource="icons.qrc">
     <normaloff>:/icons/silk-icons/icons/printer.png</normaloff>:/icons/silk-icons/icons/printer.png</iconset>
   </property>
   <property name="text">
    <string>Stop printer emulation</string>
   </property>
   <property name="statusTip">
    <string>Stop printer emulation</string>
   </property>
   <property name="shortcut">
    <string>Alt+P</string>
   </property>
  </action>
  <action name="actionHideShowDrives">
   <property name="icon">
    <iconset resource="icons.qrc">
     <normaloff>:/icons/silk-icons/icons/drive_add.png</normaloff>:/icons/silk-icons/icons/drive_add.png</iconset>
   </property>
   <property name="text">
    <string>Hide drives D9-DO</string>
   </property>
   <property name="shortcut">
    <string>Alt+H</string>
   </property>
  </action>
  <action name="actionToggleMiniMode">
   <property name="icon">
    <iconset resource="icons.qrc">
     <normaloff>:/icons/other-icons/MiniCooper 22.ico</normaloff>:/icons/other-icons/MiniCooper 22.ico</iconset>
   </property>
   <property name="text">
    <string>Toggle mini mode</string>
   </property>
   <property name="shortcut">
    <string>Ctrl+M</string>
   </property>
  </action>
  <action name="actionToggleShade">
   <property name="enabled">
    <bool>false</bool>
   </property>
   <property name="icon">
    <iconset resource="icons.qrc">
     <normaloff>:/icons/other-icons/fade.png</normaloff>:/icons/other-icons/fade.png</iconset>
   </property>
   <property name="text">
    <string>Toggle shade mode</string>
   </property>
   <property name="shortcut">
    <string>Ctrl+S</string>
   </property>
  </action>
  <action name="actionLogWindow">
   <property name="icon">
    <iconset resource="icons.qrc">
     <normaloff>:/icons/silk-icons/icons/page_white_text.png</normaloff>:/icons/silk-icons/icons/page_white_text.png</iconset>
   </property>
   <property name="text">
    <string>Open log window</string>
   </property>
   <property name="toolTip">
    <string>Open log window</string>
   </property>
   <property name="statusTip">
    <string>Open log window</string>
   </property>
   <property name="shortcut">
    <string>Ctrl+L</string>
   </property>
  </action>
  <action name="actionConnectPrinter_17">
   <property name="icon">
    <iconset resource="icons.qrc">
     <normaloff>:/icons/silk-icons/icons/printer.png</normaloff>:/icons/silk-icons/icons/printer.png</iconset>
   </property>
   <property name="text">
    <string>Connect printer P1</string>
   </property>
   <property name="toolTip">
    <string>Connect a system printer to P1</string>
   </property>
  </action>
  <action name="actionSelectAtariPrinter_17">
   <property name="text">
    <string>Select Atari Printer</string>
   </property>
   <property name="toolTip">
    <string>Select an Atari printer</string>
   </property>
  </action>
  <action name="actionDisconnectPrinter_17">
   <property name="icon">
    <iconset resource="icons.qrc">
     <normaloff>:/icons/silk-icons/icons/control_eject.png</normaloff>:/icons/silk-icons/icons/control_eject.png</iconset>
   </property>
   <property name="text">
    <string>Disconnect printer P1</string>
   </property>
   <property name="toolTip">
    <string>Disconnect the system printer from P1</string>
   </property>
  </action>
  <action name="actionConnectPrinter_18">
   <property name="icon">
    <iconset resource="icons.qrc">
     <normaloff>:/icons/silk-icons/icons/printer.png</normaloff>:/icons/silk-icons/icons/printer.png</iconset>
   </property>
   <property name="text">
    <string>Connect printer P2</string>
   </property>
   <property name="toolTip">
    <string>Connect a system printer to P2</string>
   </property>
  </action>
  <action name="actionConnectPrinter_19">
   <property name="icon">
    <iconset resource="icons.qrc">
     <normaloff>:/icons/silk-icons/icons/printer.png</normaloff>:/icons/silk-icons/icons/printer.png</iconset>
   </property>
   <property name="text">
    <string>Connect printer P3</string>
   </property>
   <property name="toolTip">
    <string>Connect a system printer to P3</string>
   </property>
  </action>
  <action name="actionConnectPrinter_20">
   <property name="icon">
    <iconset resource="icons.qrc">
     <normaloff>:/icons/silk-icons/icons/printer.png</normaloff>:/icons/silk-icons/icons/printer.png</iconset>
   </property>
   <property name="text">
    <string>Connect printer P4</string>
   </property>
   <property name="toolTip">
    <string>Connect a system printer to P4</string>
   </property>
  </action>
  <action name="actionSelectAtariPrinter_18">
   <property name="text">
    <string>Select Atari Printer</string>
   </property>
   <property name="toolTip">
    <string>Select an Atari printer</string>
   </property>
  </action>
  <action name="actionSelectAtariPrinter_19">
   <property name="text">
    <string>Select Atari Printer</string>
   </property>
   <property name="toolTip">
    <string>Select an Atari printer</string>
   </property>
  </action>
  <action name="actionSelectAtariPrinter_20">
   <property name="text">
    <string>Select Atari Printer</string>
   </property>
   <property name="toolTip">
    <string>Select an Atari printer</string>
   </property>
  </action>
  <action name="actionDisconnectPrinter_18">
   <property name="icon">
    <iconset resource="icons.qrc">
     <normaloff>:/icons/silk-icons/icons/control_eject.png</normaloff>:/icons/silk-icons/icons/control_eject.png</iconset>
   </property>
   <property name="text">
    <string>Disconnect printer P2</string>
   </property>
   <property name="toolTip">
    <string>Disconnect the system printer from P2</string>
   </property>
  </action>
  <action name="actionDisconnectPrinter_19">
   <property name="icon">
    <iconset resource="icons.qrc">
     <normaloff>:/icons/silk-icons/icons/control_eject.png</normaloff>:/icons/silk-icons/icons/control_eject.png</iconset>
   </property>
   <property name="text">
    <string>Disconnect printer P3</string>
   </property>
   <property name="toolTip">
    <string>Disconnect the system printer from P3</string>
   </property>
  </action>
  <action name="actionDisconnectPrinter_20">
   <property name="icon">
    <iconset resource="icons.qrc">
     <normaloff>:/icons/silk-icons/icons/control_eject.png</normaloff>:/icons/silk-icons/icons/control_eject.png</iconset>
   </property>
   <property name="text">
    <string>Disconnect printer P4</string>
   </property>
   <property name="toolTip">
    <string>Disconnect the system printer from P4</string>
   </property>
  </action>
 </widget>
 <layoutdefault spacing="6" margin="11"/>
 <resources>
  <include location="icons.qrc"/>
 </resources>
 <connections/>
</ui>
<|MERGE_RESOLUTION|>--- conflicted
+++ resolved
@@ -1,6810 +1,564 @@
-<?xml version="1.0" encoding="UTF-8"?>
-<ui version="4.0">
- <class>MainWindow</class>
- <widget class="QMainWindow" name="MainWindow">
-  <property name="enabled">
-   <bool>true</bool>
-  </property>
-  <property name="geometry">
-   <rect>
-    <x>0</x>
-    <y>0</y>
-    <width>694</width>
-<<<<<<< HEAD
-    <height>593</height>
-=======
-    <height>499</height>
->>>>>>> b339f495
-   </rect>
-  </property>
-  <property name="sizePolicy">
-   <sizepolicy hsizetype="Expanding" vsizetype="Expanding">
-    <horstretch>0</horstretch>
-    <verstretch>0</verstretch>
-   </sizepolicy>
-  </property>
-  <property name="windowIcon">
-   <iconset resource="icons.qrc">
-    <normaloff>:/icons/main-icon/RespeQt.ico</normaloff>:/icons/main-icon/RespeQt.ico</iconset>
-  </property>
-  <property name="styleSheet">
-   <string notr="true"/>
-  </property>
-  <property name="locale">
-   <locale language="English" country="UnitedStates"/>
-  </property>
-  <property name="iconSize">
-   <size>
-    <width>24</width>
-    <height>24</height>
-   </size>
-  </property>
-  <widget class="QWidget" name="centralWidget">
-   <property name="enabled">
-    <bool>true</bool>
-   </property>
-   <layout class="QGridLayout" name="gridLayout">
-<<<<<<< HEAD
-    <item row="0" column="0">
-     <widget class="QFrame" name="horizontalFrame_1">
-      <property name="sizePolicy">
-       <sizepolicy hsizetype="Expanding" vsizetype="Fixed">
-        <horstretch>0</horstretch>
-        <verstretch>0</verstretch>
-       </sizepolicy>
-      </property>
-      <property name="minimumSize">
-       <size>
-        <width>330</width>
-        <height>0</height>
-       </size>
-      </property>
-      <property name="contextMenuPolicy">
-       <enum>Qt::ActionsContextMenu</enum>
-      </property>
-      <property name="autoFillBackground">
-       <bool>false</bool>
-      </property>
-      <property name="frameShape">
-       <enum>QFrame::Panel</enum>
-      </property>
-      <property name="frameShadow">
-       <enum>QFrame::Raised</enum>
-      </property>
-      <layout class="QHBoxLayout" name="horizontalLayout">
-       <property name="spacing">
-        <number>3</number>
-       </property>
-       <property name="leftMargin">
-        <number>3</number>
-       </property>
-       <property name="topMargin">
-        <number>3</number>
-       </property>
-       <property name="rightMargin">
-        <number>3</number>
-       </property>
-       <property name="bottomMargin">
-        <number>3</number>
-       </property>
-       <item>
-        <widget class="QLabel" name="label_3">
-         <property name="enabled">
-          <bool>true</bool>
-         </property>
-         <property name="sizePolicy">
-          <sizepolicy hsizetype="Fixed" vsizetype="Fixed">
-           <horstretch>0</horstretch>
-           <verstretch>0</verstretch>
-          </sizepolicy>
-         </property>
-         <property name="palette">
-          <palette>
-           <active>
-            <colorrole role="WindowText">
-             <brush brushstyle="SolidPattern">
-              <color alpha="255">
-               <red>104</red>
-               <green>104</green>
-               <blue>104</blue>
-              </color>
-             </brush>
-            </colorrole>
-            <colorrole role="Text">
-             <brush brushstyle="SolidPattern">
-              <color alpha="255">
-               <red>0</red>
-               <green>0</green>
-               <blue>0</blue>
-              </color>
-             </brush>
-            </colorrole>
-           </active>
-           <inactive>
-            <colorrole role="WindowText">
-             <brush brushstyle="SolidPattern">
-              <color alpha="255">
-               <red>104</red>
-               <green>104</green>
-               <blue>104</blue>
-              </color>
-             </brush>
-            </colorrole>
-            <colorrole role="Text">
-             <brush brushstyle="SolidPattern">
-              <color alpha="255">
-               <red>0</red>
-               <green>0</green>
-               <blue>0</blue>
-              </color>
-             </brush>
-            </colorrole>
-           </inactive>
-           <disabled>
-            <colorrole role="WindowText">
-             <brush brushstyle="SolidPattern">
-              <color alpha="255">
-               <red>120</red>
-               <green>120</green>
-               <blue>120</blue>
-              </color>
-             </brush>
-            </colorrole>
-            <colorrole role="Text">
-             <brush brushstyle="SolidPattern">
-              <color alpha="255">
-               <red>120</red>
-               <green>120</green>
-               <blue>120</blue>
-              </color>
-             </brush>
-            </colorrole>
-           </disabled>
-          </palette>
-         </property>
-         <property name="font">
-          <font>
-           <weight>75</weight>
-           <bold>true</bold>
-          </font>
-         </property>
-         <property name="text">
-          <string>1:</string>
-         </property>
-         <property name="margin">
-          <number>5</number>
-         </property>
-        </widget>
-       </item>
-       <item>
-        <widget class="QToolButton" name="buttonMountDisk_1">
-         <property name="enabled">
-          <bool>true</bool>
-         </property>
-         <property name="minimumSize">
-          <size>
-           <width>28</width>
-           <height>28</height>
-          </size>
-         </property>
-         <property name="maximumSize">
-          <size>
-           <width>28</width>
-           <height>28</height>
-          </size>
-         </property>
-        </widget>
-       </item>
-       <item>
-        <widget class="QToolButton" name="buttonMountFolder_1">
-         <property name="enabled">
-          <bool>true</bool>
-         </property>
-         <property name="minimumSize">
-          <size>
-           <width>28</width>
-           <height>28</height>
-          </size>
-         </property>
-         <property name="maximumSize">
-          <size>
-           <width>28</width>
-           <height>28</height>
-          </size>
-         </property>
-        </widget>
-       </item>
-       <item>
-        <widget class="QToolButton" name="buttonSave_1">
-         <property name="enabled">
-          <bool>true</bool>
-         </property>
-         <property name="minimumSize">
-          <size>
-           <width>28</width>
-           <height>28</height>
-          </size>
-         </property>
-         <property name="maximumSize">
-          <size>
-           <width>28</width>
-           <height>28</height>
-          </size>
-         </property>
-         <property name="checkable">
-          <bool>true</bool>
-         </property>
-        </widget>
-       </item>
-       <item>
-        <widget class="QToolButton" name="autoSave_1">
-         <property name="enabled">
-          <bool>true</bool>
-         </property>
-         <property name="minimumSize">
-          <size>
-           <width>28</width>
-           <height>28</height>
-          </size>
-         </property>
-         <property name="maximumSize">
-          <size>
-           <width>28</width>
-           <height>28</height>
-          </size>
-         </property>
-         <property name="toolTip">
-          <string/>
-         </property>
-         <property name="statusTip">
-          <string/>
-         </property>
-         <property name="text">
-          <string/>
-         </property>
-         <property name="checkable">
-          <bool>false</bool>
-         </property>
-         <property name="autoRaise">
-          <bool>false</bool>
-         </property>
-        </widget>
-       </item>
-       <item>
-        <widget class="QToolButton" name="buttonEditDisk_1">
-         <property name="enabled">
-          <bool>true</bool>
-         </property>
-         <property name="minimumSize">
-          <size>
-           <width>28</width>
-           <height>28</height>
-          </size>
-         </property>
-         <property name="maximumSize">
-          <size>
-           <width>28</width>
-           <height>28</height>
-          </size>
-         </property>
-         <property name="checkable">
-          <bool>false</bool>
-         </property>
-        </widget>
-       </item>
-       <item>
-        <layout class="QVBoxLayout" name="verticalLayout">
-         <property name="spacing">
-          <number>0</number>
-         </property>
-         <property name="leftMargin">
-          <number>5</number>
-         </property>
-         <property name="rightMargin">
-          <number>5</number>
-         </property>
-         <item>
-          <widget class="QLabel" name="labelFileName_1">
-           <property name="enabled">
-            <bool>true</bool>
-           </property>
-           <property name="sizePolicy">
-            <sizepolicy hsizetype="Ignored" vsizetype="Fixed">
-             <horstretch>0</horstretch>
-             <verstretch>0</verstretch>
-            </sizepolicy>
-           </property>
-           <property name="font">
-            <font>
-             <family>MS Shell Dlg 2</family>
-             <pointsize>8</pointsize>
-             <weight>50</weight>
-             <italic>false</italic>
-             <bold>false</bold>
-            </font>
-           </property>
-           <property name="autoFillBackground">
-            <bool>false</bool>
-           </property>
-           <property name="text">
-            <string/>
-           </property>
-           <property name="textFormat">
-            <enum>Qt::PlainText</enum>
-           </property>
-           <property name="wordWrap">
-            <bool>false</bool>
-           </property>
-          </widget>
-         </item>
-         <item>
-          <widget class="QLabel" name="labelImageProperties_1">
-           <property name="enabled">
-            <bool>true</bool>
-           </property>
-           <property name="sizePolicy">
-            <sizepolicy hsizetype="Preferred" vsizetype="Fixed">
-             <horstretch>0</horstretch>
-             <verstretch>0</verstretch>
-            </sizepolicy>
-           </property>
-           <property name="palette">
-            <palette>
-             <active>
-              <colorrole role="WindowText">
-               <brush brushstyle="SolidPattern">
-                <color alpha="255">
-                 <red>128</red>
-                 <green>128</green>
-                 <blue>128</blue>
-                </color>
-               </brush>
-              </colorrole>
-              <colorrole role="Mid">
-               <brush brushstyle="SolidPattern">
-                <color alpha="255">
-                 <red>157</red>
-                 <green>155</green>
-                 <blue>144</blue>
-                </color>
-               </brush>
-              </colorrole>
-             </active>
-             <inactive>
-              <colorrole role="WindowText">
-               <brush brushstyle="SolidPattern">
-                <color alpha="255">
-                 <red>128</red>
-                 <green>128</green>
-                 <blue>128</blue>
-                </color>
-               </brush>
-              </colorrole>
-              <colorrole role="Mid">
-               <brush brushstyle="SolidPattern">
-                <color alpha="255">
-                 <red>157</red>
-                 <green>155</green>
-                 <blue>144</blue>
-                </color>
-               </brush>
-              </colorrole>
-             </inactive>
-             <disabled>
-              <colorrole role="WindowText">
-               <brush brushstyle="SolidPattern">
-                <color alpha="255">
-                 <red>118</red>
-                 <green>116</green>
-                 <blue>108</blue>
-                </color>
-               </brush>
-              </colorrole>
-              <colorrole role="Mid">
-               <brush brushstyle="SolidPattern">
-                <color alpha="255">
-                 <red>157</red>
-                 <green>155</green>
-                 <blue>144</blue>
-                </color>
-               </brush>
-              </colorrole>
-             </disabled>
-            </palette>
-           </property>
-           <property name="textFormat">
-            <enum>Qt::PlainText</enum>
-           </property>
-           <property name="alignment">
-            <set>Qt::AlignLeading|Qt::AlignLeft|Qt::AlignVCenter</set>
-           </property>
-           <property name="wordWrap">
-            <bool>false</bool>
-           </property>
-          </widget>
-         </item>
-        </layout>
-       </item>
-       <item>
-        <widget class="QToolButton" name="buttonEject_1">
-         <property name="enabled">
-          <bool>true</bool>
-         </property>
-         <property name="minimumSize">
-          <size>
-           <width>21</width>
-           <height>25</height>
-          </size>
-         </property>
-         <property name="maximumSize">
-          <size>
-           <width>21</width>
-           <height>25</height>
-          </size>
-         </property>
-        </widget>
-       </item>
-      </layout>
-     </widget>
-    </item>
-    <item row="1" column="1">
-     <widget class="QFrame" name="horizontalFrame_10">
-      <property name="enabled">
-       <bool>true</bool>
-      </property>
-      <property name="sizePolicy">
-       <sizepolicy hsizetype="Expanding" vsizetype="Fixed">
-        <horstretch>0</horstretch>
-        <verstretch>0</verstretch>
-       </sizepolicy>
-      </property>
-      <property name="minimumSize">
-       <size>
-        <width>330</width>
-        <height>0</height>
-       </size>
-      </property>
-      <property name="contextMenuPolicy">
-       <enum>Qt::ActionsContextMenu</enum>
-      </property>
-      <property name="autoFillBackground">
-       <bool>false</bool>
-      </property>
-      <property name="frameShape">
-       <enum>QFrame::Panel</enum>
-      </property>
-      <property name="frameShadow">
-       <enum>QFrame::Raised</enum>
-      </property>
-      <layout class="QHBoxLayout" name="horizontalLayout_10">
-       <property name="spacing">
-        <number>3</number>
-       </property>
-       <property name="leftMargin">
-        <number>3</number>
-       </property>
-       <property name="topMargin">
-        <number>3</number>
-       </property>
-       <property name="rightMargin">
-        <number>3</number>
-       </property>
-       <property name="bottomMargin">
-        <number>3</number>
-       </property>
-       <item>
-        <widget class="QLabel" name="label_24">
-         <property name="enabled">
-          <bool>true</bool>
-         </property>
-         <property name="sizePolicy">
-          <sizepolicy hsizetype="Fixed" vsizetype="Fixed">
-           <horstretch>0</horstretch>
-           <verstretch>0</verstretch>
-          </sizepolicy>
-         </property>
-         <property name="palette">
-          <palette>
-           <active>
-            <colorrole role="WindowText">
-             <brush brushstyle="SolidPattern">
-              <color alpha="255">
-               <red>104</red>
-               <green>104</green>
-               <blue>104</blue>
-              </color>
-             </brush>
-            </colorrole>
-           </active>
-           <inactive>
-            <colorrole role="WindowText">
-             <brush brushstyle="SolidPattern">
-              <color alpha="255">
-               <red>104</red>
-               <green>104</green>
-               <blue>104</blue>
-              </color>
-             </brush>
-            </colorrole>
-           </inactive>
-           <disabled>
-            <colorrole role="WindowText">
-             <brush brushstyle="SolidPattern">
-              <color alpha="255">
-               <red>120</red>
-               <green>120</green>
-               <blue>120</blue>
-              </color>
-             </brush>
-            </colorrole>
-           </disabled>
-          </palette>
-         </property>
-         <property name="font">
-          <font>
-           <weight>75</weight>
-           <bold>true</bold>
-          </font>
-         </property>
-         <property name="text">
-          <string>J:</string>
-         </property>
-         <property name="margin">
-          <number>5</number>
-         </property>
-        </widget>
-       </item>
-       <item>
-        <widget class="QToolButton" name="buttonMountDisk_10">
-         <property name="enabled">
-          <bool>true</bool>
-         </property>
-         <property name="minimumSize">
-          <size>
-           <width>28</width>
-           <height>28</height>
-          </size>
-         </property>
-         <property name="maximumSize">
-          <size>
-           <width>28</width>
-           <height>28</height>
-          </size>
-         </property>
-        </widget>
-       </item>
-       <item>
-        <widget class="QToolButton" name="buttonMountFolder_10">
-         <property name="enabled">
-          <bool>true</bool>
-         </property>
-         <property name="minimumSize">
-          <size>
-           <width>28</width>
-           <height>28</height>
-          </size>
-         </property>
-         <property name="maximumSize">
-          <size>
-           <width>28</width>
-           <height>28</height>
-          </size>
-         </property>
-        </widget>
-       </item>
-       <item>
-        <widget class="QToolButton" name="buttonSave_10">
-         <property name="enabled">
-          <bool>true</bool>
-         </property>
-         <property name="minimumSize">
-          <size>
-           <width>28</width>
-           <height>28</height>
-          </size>
-         </property>
-         <property name="maximumSize">
-          <size>
-           <width>28</width>
-           <height>28</height>
-          </size>
-         </property>
-         <property name="checkable">
-          <bool>true</bool>
-         </property>
-        </widget>
-       </item>
-       <item>
-        <widget class="QToolButton" name="autoSave_10">
-         <property name="enabled">
-          <bool>true</bool>
-         </property>
-         <property name="minimumSize">
-          <size>
-           <width>28</width>
-           <height>28</height>
-          </size>
-         </property>
-         <property name="maximumSize">
-          <size>
-           <width>28</width>
-           <height>28</height>
-          </size>
-         </property>
-         <property name="text">
-          <string/>
-         </property>
-         <property name="checkable">
-          <bool>false</bool>
-         </property>
-        </widget>
-       </item>
-       <item>
-        <widget class="QToolButton" name="buttonEditDisk_10">
-         <property name="enabled">
-          <bool>true</bool>
-         </property>
-         <property name="minimumSize">
-          <size>
-           <width>28</width>
-           <height>28</height>
-          </size>
-         </property>
-         <property name="maximumSize">
-          <size>
-           <width>28</width>
-           <height>28</height>
-          </size>
-         </property>
-         <property name="checkable">
-          <bool>false</bool>
-         </property>
-        </widget>
-       </item>
-       <item>
-        <layout class="QVBoxLayout" name="verticalLayout_10">
-         <property name="spacing">
-          <number>0</number>
-         </property>
-         <property name="leftMargin">
-          <number>5</number>
-         </property>
-         <property name="rightMargin">
-          <number>5</number>
-         </property>
-         <item>
-          <widget class="QLabel" name="labelFileName_10">
-           <property name="enabled">
-            <bool>true</bool>
-           </property>
-           <property name="sizePolicy">
-            <sizepolicy hsizetype="Ignored" vsizetype="Fixed">
-             <horstretch>0</horstretch>
-             <verstretch>0</verstretch>
-            </sizepolicy>
-           </property>
-           <property name="autoFillBackground">
-            <bool>false</bool>
-           </property>
-           <property name="text">
-            <string/>
-           </property>
-           <property name="textFormat">
-            <enum>Qt::PlainText</enum>
-           </property>
-           <property name="wordWrap">
-            <bool>false</bool>
-           </property>
-          </widget>
-         </item>
-         <item>
-          <widget class="QLabel" name="labelImageProperties_10">
-           <property name="enabled">
-            <bool>true</bool>
-           </property>
-           <property name="sizePolicy">
-            <sizepolicy hsizetype="Preferred" vsizetype="Fixed">
-             <horstretch>0</horstretch>
-             <verstretch>0</verstretch>
-            </sizepolicy>
-           </property>
-           <property name="palette">
-            <palette>
-             <active>
-              <colorrole role="WindowText">
-               <brush brushstyle="SolidPattern">
-                <color alpha="255">
-                 <red>128</red>
-                 <green>128</green>
-                 <blue>128</blue>
-                </color>
-               </brush>
-              </colorrole>
-              <colorrole role="Mid">
-               <brush brushstyle="SolidPattern">
-                <color alpha="255">
-                 <red>157</red>
-                 <green>155</green>
-                 <blue>144</blue>
-                </color>
-               </brush>
-              </colorrole>
-             </active>
-             <inactive>
-              <colorrole role="WindowText">
-               <brush brushstyle="SolidPattern">
-                <color alpha="255">
-                 <red>128</red>
-                 <green>128</green>
-                 <blue>128</blue>
-                </color>
-               </brush>
-              </colorrole>
-              <colorrole role="Mid">
-               <brush brushstyle="SolidPattern">
-                <color alpha="255">
-                 <red>157</red>
-                 <green>155</green>
-                 <blue>144</blue>
-                </color>
-               </brush>
-              </colorrole>
-             </inactive>
-             <disabled>
-              <colorrole role="WindowText">
-               <brush brushstyle="SolidPattern">
-                <color alpha="255">
-                 <red>118</red>
-                 <green>116</green>
-                 <blue>108</blue>
-                </color>
-               </brush>
-              </colorrole>
-              <colorrole role="Mid">
-               <brush brushstyle="SolidPattern">
-                <color alpha="255">
-                 <red>157</red>
-                 <green>155</green>
-                 <blue>144</blue>
-                </color>
-               </brush>
-              </colorrole>
-             </disabled>
-            </palette>
-           </property>
-           <property name="textFormat">
-            <enum>Qt::PlainText</enum>
-           </property>
-           <property name="alignment">
-            <set>Qt::AlignLeading|Qt::AlignLeft|Qt::AlignVCenter</set>
-           </property>
-           <property name="wordWrap">
-            <bool>false</bool>
-           </property>
-          </widget>
-         </item>
-        </layout>
-       </item>
-       <item>
-        <widget class="QToolButton" name="buttonEject_10">
-         <property name="enabled">
-          <bool>true</bool>
-         </property>
-         <property name="minimumSize">
-          <size>
-           <width>21</width>
-           <height>25</height>
-          </size>
-         </property>
-         <property name="maximumSize">
-          <size>
-           <width>21</width>
-           <height>25</height>
-          </size>
-         </property>
-        </widget>
-       </item>
-      </layout>
-     </widget>
-    </item>
-    <item row="0" column="1">
-     <widget class="QFrame" name="horizontalFrame_9">
-      <property name="enabled">
-       <bool>true</bool>
-      </property>
-      <property name="sizePolicy">
-       <sizepolicy hsizetype="Expanding" vsizetype="Fixed">
-        <horstretch>0</horstretch>
-        <verstretch>0</verstretch>
-       </sizepolicy>
-      </property>
-      <property name="minimumSize">
-       <size>
-        <width>330</width>
-        <height>0</height>
-       </size>
-      </property>
-      <property name="contextMenuPolicy">
-       <enum>Qt::ActionsContextMenu</enum>
-      </property>
-      <property name="autoFillBackground">
-       <bool>false</bool>
-      </property>
-      <property name="frameShape">
-       <enum>QFrame::Panel</enum>
-      </property>
-      <property name="frameShadow">
-       <enum>QFrame::Raised</enum>
-      </property>
-      <layout class="QHBoxLayout" name="horizontalLayout_9">
-       <property name="spacing">
-        <number>3</number>
-       </property>
-       <property name="leftMargin">
-        <number>3</number>
-       </property>
-       <property name="topMargin">
-        <number>3</number>
-       </property>
-       <property name="rightMargin">
-        <number>3</number>
-       </property>
-       <property name="bottomMargin">
-        <number>3</number>
-       </property>
-       <item>
-        <widget class="QLabel" name="label_23">
-         <property name="enabled">
-          <bool>true</bool>
-         </property>
-         <property name="sizePolicy">
-          <sizepolicy hsizetype="Fixed" vsizetype="Fixed">
-           <horstretch>0</horstretch>
-           <verstretch>0</verstretch>
-          </sizepolicy>
-         </property>
-         <property name="palette">
-          <palette>
-           <active>
-            <colorrole role="WindowText">
-             <brush brushstyle="SolidPattern">
-              <color alpha="255">
-               <red>104</red>
-               <green>104</green>
-               <blue>104</blue>
-              </color>
-             </brush>
-            </colorrole>
-           </active>
-           <inactive>
-            <colorrole role="WindowText">
-             <brush brushstyle="SolidPattern">
-              <color alpha="255">
-               <red>104</red>
-               <green>104</green>
-               <blue>104</blue>
-              </color>
-             </brush>
-            </colorrole>
-           </inactive>
-           <disabled>
-            <colorrole role="WindowText">
-             <brush brushstyle="SolidPattern">
-              <color alpha="255">
-               <red>120</red>
-               <green>120</green>
-               <blue>120</blue>
-              </color>
-             </brush>
-            </colorrole>
-           </disabled>
-          </palette>
-         </property>
-         <property name="font">
-          <font>
-           <weight>75</weight>
-           <bold>true</bold>
-          </font>
-         </property>
-         <property name="text">
-          <string>9:</string>
-         </property>
-         <property name="margin">
-          <number>5</number>
-         </property>
-        </widget>
-       </item>
-       <item>
-        <widget class="QToolButton" name="buttonMountDisk_9">
-         <property name="enabled">
-          <bool>true</bool>
-         </property>
-         <property name="minimumSize">
-          <size>
-           <width>28</width>
-           <height>28</height>
-          </size>
-         </property>
-         <property name="maximumSize">
-          <size>
-           <width>28</width>
-           <height>28</height>
-          </size>
-         </property>
-        </widget>
-       </item>
-       <item>
-        <widget class="QToolButton" name="buttonMountFolder_9">
-         <property name="enabled">
-          <bool>true</bool>
-         </property>
-         <property name="minimumSize">
-          <size>
-           <width>28</width>
-           <height>28</height>
-          </size>
-         </property>
-         <property name="maximumSize">
-          <size>
-           <width>28</width>
-           <height>28</height>
-          </size>
-         </property>
-        </widget>
-       </item>
-       <item>
-        <widget class="QToolButton" name="buttonSave_9">
-         <property name="enabled">
-          <bool>true</bool>
-         </property>
-         <property name="minimumSize">
-          <size>
-           <width>28</width>
-           <height>28</height>
-          </size>
-         </property>
-         <property name="maximumSize">
-          <size>
-           <width>28</width>
-           <height>28</height>
-          </size>
-         </property>
-         <property name="checkable">
-          <bool>true</bool>
-         </property>
-        </widget>
-       </item>
-       <item>
-        <widget class="QToolButton" name="autoSave_9">
-         <property name="enabled">
-          <bool>true</bool>
-         </property>
-         <property name="minimumSize">
-          <size>
-           <width>28</width>
-           <height>28</height>
-          </size>
-         </property>
-         <property name="maximumSize">
-          <size>
-           <width>28</width>
-           <height>28</height>
-          </size>
-         </property>
-         <property name="text">
-          <string/>
-         </property>
-         <property name="checkable">
-          <bool>false</bool>
-         </property>
-        </widget>
-       </item>
-       <item>
-        <widget class="QToolButton" name="buttonEditDisk_9">
-         <property name="enabled">
-          <bool>true</bool>
-         </property>
-         <property name="minimumSize">
-          <size>
-           <width>28</width>
-           <height>28</height>
-          </size>
-         </property>
-         <property name="maximumSize">
-          <size>
-           <width>28</width>
-           <height>28</height>
-          </size>
-         </property>
-         <property name="checkable">
-          <bool>false</bool>
-         </property>
-        </widget>
-       </item>
-       <item>
-        <layout class="QVBoxLayout" name="verticalLayout_9">
-         <property name="spacing">
-          <number>0</number>
-         </property>
-         <property name="leftMargin">
-          <number>5</number>
-         </property>
-         <property name="rightMargin">
-          <number>5</number>
-         </property>
-         <item>
-          <widget class="QLabel" name="labelFileName_9">
-           <property name="enabled">
-            <bool>true</bool>
-           </property>
-           <property name="sizePolicy">
-            <sizepolicy hsizetype="Ignored" vsizetype="Fixed">
-             <horstretch>0</horstretch>
-             <verstretch>0</verstretch>
-            </sizepolicy>
-           </property>
-           <property name="autoFillBackground">
-            <bool>false</bool>
-           </property>
-           <property name="text">
-            <string/>
-           </property>
-           <property name="textFormat">
-            <enum>Qt::PlainText</enum>
-           </property>
-           <property name="wordWrap">
-            <bool>false</bool>
-           </property>
-          </widget>
-         </item>
-         <item>
-          <widget class="QLabel" name="labelImageProperties_9">
-           <property name="enabled">
-            <bool>true</bool>
-           </property>
-           <property name="sizePolicy">
-            <sizepolicy hsizetype="Preferred" vsizetype="Fixed">
-             <horstretch>0</horstretch>
-             <verstretch>0</verstretch>
-            </sizepolicy>
-           </property>
-           <property name="palette">
-            <palette>
-             <active>
-              <colorrole role="WindowText">
-               <brush brushstyle="SolidPattern">
-                <color alpha="255">
-                 <red>128</red>
-                 <green>128</green>
-                 <blue>128</blue>
-                </color>
-               </brush>
-              </colorrole>
-              <colorrole role="Mid">
-               <brush brushstyle="SolidPattern">
-                <color alpha="255">
-                 <red>157</red>
-                 <green>155</green>
-                 <blue>144</blue>
-                </color>
-               </brush>
-              </colorrole>
-             </active>
-             <inactive>
-              <colorrole role="WindowText">
-               <brush brushstyle="SolidPattern">
-                <color alpha="255">
-                 <red>128</red>
-                 <green>128</green>
-                 <blue>128</blue>
-                </color>
-               </brush>
-              </colorrole>
-              <colorrole role="Mid">
-               <brush brushstyle="SolidPattern">
-                <color alpha="255">
-                 <red>157</red>
-                 <green>155</green>
-                 <blue>144</blue>
-                </color>
-               </brush>
-              </colorrole>
-             </inactive>
-             <disabled>
-              <colorrole role="WindowText">
-               <brush brushstyle="SolidPattern">
-                <color alpha="255">
-                 <red>118</red>
-                 <green>116</green>
-                 <blue>108</blue>
-                </color>
-               </brush>
-              </colorrole>
-              <colorrole role="Mid">
-               <brush brushstyle="SolidPattern">
-                <color alpha="255">
-                 <red>157</red>
-                 <green>155</green>
-                 <blue>144</blue>
-                </color>
-               </brush>
-              </colorrole>
-             </disabled>
-            </palette>
-           </property>
-           <property name="textFormat">
-            <enum>Qt::PlainText</enum>
-           </property>
-           <property name="alignment">
-            <set>Qt::AlignLeading|Qt::AlignLeft|Qt::AlignVCenter</set>
-           </property>
-           <property name="wordWrap">
-            <bool>false</bool>
-           </property>
-          </widget>
-         </item>
-        </layout>
-       </item>
-       <item>
-        <widget class="QToolButton" name="buttonEject_9">
-         <property name="enabled">
-          <bool>true</bool>
-         </property>
-         <property name="minimumSize">
-          <size>
-           <width>21</width>
-           <height>25</height>
-          </size>
-         </property>
-         <property name="maximumSize">
-          <size>
-           <width>21</width>
-           <height>25</height>
-          </size>
-         </property>
-        </widget>
-       </item>
-      </layout>
-     </widget>
-    </item>
-    <item row="1" column="0">
-     <widget class="QFrame" name="horizontalFrame_2">
-      <property name="enabled">
-       <bool>true</bool>
-      </property>
-      <property name="sizePolicy">
-       <sizepolicy hsizetype="Expanding" vsizetype="Fixed">
-        <horstretch>0</horstretch>
-        <verstretch>0</verstretch>
-       </sizepolicy>
-      </property>
-      <property name="minimumSize">
-       <size>
-        <width>330</width>
-        <height>0</height>
-       </size>
-      </property>
-      <property name="contextMenuPolicy">
-       <enum>Qt::ActionsContextMenu</enum>
-      </property>
-      <property name="autoFillBackground">
-       <bool>false</bool>
-      </property>
-      <property name="frameShape">
-       <enum>QFrame::Panel</enum>
-      </property>
-      <property name="frameShadow">
-       <enum>QFrame::Raised</enum>
-      </property>
-      <layout class="QHBoxLayout" name="horizontalLayout_2">
-       <property name="spacing">
-        <number>3</number>
-       </property>
-       <property name="leftMargin">
-        <number>3</number>
-       </property>
-       <property name="topMargin">
-        <number>3</number>
-       </property>
-       <property name="rightMargin">
-        <number>3</number>
-       </property>
-       <property name="bottomMargin">
-        <number>3</number>
-       </property>
-       <item>
-        <widget class="QLabel" name="label_4">
-         <property name="enabled">
-          <bool>true</bool>
-         </property>
-         <property name="sizePolicy">
-          <sizepolicy hsizetype="Fixed" vsizetype="Fixed">
-           <horstretch>0</horstretch>
-           <verstretch>0</verstretch>
-          </sizepolicy>
-         </property>
-         <property name="palette">
-          <palette>
-           <active>
-            <colorrole role="WindowText">
-             <brush brushstyle="SolidPattern">
-              <color alpha="255">
-               <red>104</red>
-               <green>104</green>
-               <blue>104</blue>
-              </color>
-             </brush>
-            </colorrole>
-           </active>
-           <inactive>
-            <colorrole role="WindowText">
-             <brush brushstyle="SolidPattern">
-              <color alpha="255">
-               <red>104</red>
-               <green>104</green>
-               <blue>104</blue>
-              </color>
-             </brush>
-            </colorrole>
-           </inactive>
-           <disabled>
-            <colorrole role="WindowText">
-             <brush brushstyle="SolidPattern">
-              <color alpha="255">
-               <red>120</red>
-               <green>120</green>
-               <blue>120</blue>
-              </color>
-             </brush>
-            </colorrole>
-           </disabled>
-          </palette>
-         </property>
-         <property name="font">
-          <font>
-           <weight>75</weight>
-           <bold>true</bold>
-          </font>
-         </property>
-         <property name="text">
-          <string>2:</string>
-         </property>
-         <property name="margin">
-          <number>5</number>
-         </property>
-        </widget>
-       </item>
-       <item>
-        <widget class="QToolButton" name="buttonMountDisk_2">
-         <property name="enabled">
-          <bool>true</bool>
-         </property>
-         <property name="minimumSize">
-          <size>
-           <width>28</width>
-           <height>28</height>
-          </size>
-         </property>
-         <property name="maximumSize">
-          <size>
-           <width>28</width>
-           <height>28</height>
-          </size>
-         </property>
-        </widget>
-       </item>
-       <item>
-        <widget class="QToolButton" name="buttonMountFolder_2">
-         <property name="enabled">
-          <bool>true</bool>
-         </property>
-         <property name="minimumSize">
-          <size>
-           <width>28</width>
-           <height>28</height>
-          </size>
-         </property>
-         <property name="maximumSize">
-          <size>
-           <width>28</width>
-           <height>28</height>
-          </size>
-         </property>
-        </widget>
-       </item>
-       <item>
-        <widget class="QToolButton" name="buttonSave_2">
-         <property name="enabled">
-          <bool>true</bool>
-         </property>
-         <property name="minimumSize">
-          <size>
-           <width>28</width>
-           <height>28</height>
-          </size>
-         </property>
-         <property name="maximumSize">
-          <size>
-           <width>28</width>
-           <height>28</height>
-          </size>
-         </property>
-         <property name="checkable">
-          <bool>true</bool>
-         </property>
-        </widget>
-       </item>
-       <item>
-        <widget class="QToolButton" name="autoSave_2">
-         <property name="enabled">
-          <bool>true</bool>
-         </property>
-         <property name="minimumSize">
-          <size>
-           <width>28</width>
-           <height>28</height>
-          </size>
-         </property>
-         <property name="maximumSize">
-          <size>
-           <width>28</width>
-           <height>28</height>
-          </size>
-         </property>
-         <property name="text">
-          <string/>
-         </property>
-         <property name="checkable">
-          <bool>false</bool>
-         </property>
-        </widget>
-       </item>
-       <item>
-        <widget class="QToolButton" name="buttonEditDisk_2">
-         <property name="enabled">
-          <bool>true</bool>
-         </property>
-         <property name="minimumSize">
-          <size>
-           <width>28</width>
-           <height>28</height>
-          </size>
-         </property>
-         <property name="maximumSize">
-          <size>
-           <width>28</width>
-           <height>28</height>
-          </size>
-         </property>
-         <property name="checkable">
-          <bool>false</bool>
-         </property>
-        </widget>
-       </item>
-       <item>
-        <layout class="QVBoxLayout" name="verticalLayout_2">
-         <property name="spacing">
-          <number>0</number>
-         </property>
-         <property name="leftMargin">
-          <number>5</number>
-         </property>
-         <property name="rightMargin">
-          <number>5</number>
-         </property>
-         <item>
-          <widget class="QLabel" name="labelFileName_2">
-           <property name="enabled">
-            <bool>true</bool>
-           </property>
-           <property name="sizePolicy">
-            <sizepolicy hsizetype="Ignored" vsizetype="Fixed">
-             <horstretch>0</horstretch>
-             <verstretch>0</verstretch>
-            </sizepolicy>
-           </property>
-           <property name="font">
-            <font>
-             <family>MS Shell Dlg 2</family>
-             <pointsize>8</pointsize>
-             <weight>50</weight>
-             <italic>false</italic>
-             <bold>false</bold>
-            </font>
-           </property>
-           <property name="autoFillBackground">
-            <bool>false</bool>
-           </property>
-           <property name="text">
-            <string/>
-           </property>
-           <property name="textFormat">
-            <enum>Qt::PlainText</enum>
-           </property>
-           <property name="wordWrap">
-            <bool>false</bool>
-           </property>
-          </widget>
-         </item>
-         <item>
-          <widget class="QLabel" name="labelImageProperties_2">
-           <property name="enabled">
-            <bool>true</bool>
-           </property>
-           <property name="sizePolicy">
-            <sizepolicy hsizetype="Preferred" vsizetype="Fixed">
-             <horstretch>0</horstretch>
-             <verstretch>0</verstretch>
-            </sizepolicy>
-           </property>
-           <property name="palette">
-            <palette>
-             <active>
-              <colorrole role="WindowText">
-               <brush brushstyle="SolidPattern">
-                <color alpha="255">
-                 <red>128</red>
-                 <green>128</green>
-                 <blue>128</blue>
-                </color>
-               </brush>
-              </colorrole>
-              <colorrole role="Mid">
-               <brush brushstyle="SolidPattern">
-                <color alpha="255">
-                 <red>157</red>
-                 <green>155</green>
-                 <blue>144</blue>
-                </color>
-               </brush>
-              </colorrole>
-             </active>
-             <inactive>
-              <colorrole role="WindowText">
-               <brush brushstyle="SolidPattern">
-                <color alpha="255">
-                 <red>128</red>
-                 <green>128</green>
-                 <blue>128</blue>
-                </color>
-               </brush>
-              </colorrole>
-              <colorrole role="Mid">
-               <brush brushstyle="SolidPattern">
-                <color alpha="255">
-                 <red>157</red>
-                 <green>155</green>
-                 <blue>144</blue>
-                </color>
-               </brush>
-              </colorrole>
-             </inactive>
-             <disabled>
-              <colorrole role="WindowText">
-               <brush brushstyle="SolidPattern">
-                <color alpha="255">
-                 <red>118</red>
-                 <green>116</green>
-                 <blue>108</blue>
-                </color>
-               </brush>
-              </colorrole>
-              <colorrole role="Mid">
-               <brush brushstyle="SolidPattern">
-                <color alpha="255">
-                 <red>157</red>
-                 <green>155</green>
-                 <blue>144</blue>
-                </color>
-               </brush>
-              </colorrole>
-             </disabled>
-            </palette>
-           </property>
-           <property name="textFormat">
-            <enum>Qt::PlainText</enum>
-           </property>
-           <property name="alignment">
-            <set>Qt::AlignLeading|Qt::AlignLeft|Qt::AlignVCenter</set>
-           </property>
-           <property name="wordWrap">
-            <bool>false</bool>
-           </property>
-          </widget>
-         </item>
-        </layout>
-       </item>
-       <item>
-        <widget class="QToolButton" name="buttonEject_2">
-         <property name="enabled">
-          <bool>true</bool>
-         </property>
-         <property name="minimumSize">
-          <size>
-           <width>21</width>
-           <height>25</height>
-          </size>
-         </property>
-         <property name="maximumSize">
-          <size>
-           <width>21</width>
-           <height>25</height>
-          </size>
-         </property>
-        </widget>
-       </item>
-      </layout>
-     </widget>
-    </item>
-    <item row="2" column="1">
-     <widget class="QFrame" name="horizontalFrame_11">
-      <property name="enabled">
-       <bool>true</bool>
-      </property>
-      <property name="sizePolicy">
-       <sizepolicy hsizetype="Expanding" vsizetype="Fixed">
-        <horstretch>0</horstretch>
-        <verstretch>0</verstretch>
-       </sizepolicy>
-      </property>
-      <property name="minimumSize">
-       <size>
-        <width>330</width>
-        <height>0</height>
-       </size>
-      </property>
-      <property name="contextMenuPolicy">
-       <enum>Qt::ActionsContextMenu</enum>
-      </property>
-      <property name="autoFillBackground">
-       <bool>false</bool>
-      </property>
-      <property name="frameShape">
-       <enum>QFrame::Panel</enum>
-      </property>
-      <property name="frameShadow">
-       <enum>QFrame::Raised</enum>
-      </property>
-      <layout class="QHBoxLayout" name="horizontalLayout_11">
-       <property name="spacing">
-        <number>3</number>
-       </property>
-       <property name="leftMargin">
-        <number>3</number>
-       </property>
-       <property name="topMargin">
-        <number>3</number>
-       </property>
-       <property name="rightMargin">
-        <number>3</number>
-       </property>
-       <property name="bottomMargin">
-        <number>3</number>
-       </property>
-       <item>
-        <widget class="QLabel" name="label_25">
-         <property name="enabled">
-          <bool>true</bool>
-         </property>
-         <property name="sizePolicy">
-          <sizepolicy hsizetype="Fixed" vsizetype="Fixed">
-           <horstretch>0</horstretch>
-           <verstretch>0</verstretch>
-          </sizepolicy>
-         </property>
-         <property name="palette">
-          <palette>
-           <active>
-            <colorrole role="WindowText">
-             <brush brushstyle="SolidPattern">
-              <color alpha="255">
-               <red>104</red>
-               <green>104</green>
-               <blue>104</blue>
-              </color>
-             </brush>
-            </colorrole>
-           </active>
-           <inactive>
-            <colorrole role="WindowText">
-             <brush brushstyle="SolidPattern">
-              <color alpha="255">
-               <red>104</red>
-               <green>104</green>
-               <blue>104</blue>
-              </color>
-             </brush>
-            </colorrole>
-           </inactive>
-           <disabled>
-            <colorrole role="WindowText">
-             <brush brushstyle="SolidPattern">
-              <color alpha="255">
-               <red>120</red>
-               <green>120</green>
-               <blue>120</blue>
-              </color>
-             </brush>
-            </colorrole>
-           </disabled>
-          </palette>
-         </property>
-         <property name="font">
-          <font>
-           <weight>75</weight>
-           <bold>true</bold>
-          </font>
-         </property>
-         <property name="text">
-          <string>K:</string>
-         </property>
-         <property name="margin">
-          <number>5</number>
-         </property>
-        </widget>
-       </item>
-       <item>
-        <widget class="QToolButton" name="buttonMountDisk_11">
-         <property name="enabled">
-          <bool>true</bool>
-         </property>
-         <property name="minimumSize">
-          <size>
-           <width>28</width>
-           <height>28</height>
-          </size>
-         </property>
-         <property name="maximumSize">
-          <size>
-           <width>28</width>
-           <height>28</height>
-          </size>
-         </property>
-        </widget>
-       </item>
-       <item>
-        <widget class="QToolButton" name="buttonMountFolder_11">
-         <property name="enabled">
-          <bool>true</bool>
-         </property>
-         <property name="minimumSize">
-          <size>
-           <width>28</width>
-           <height>28</height>
-          </size>
-         </property>
-         <property name="maximumSize">
-          <size>
-           <width>28</width>
-           <height>28</height>
-          </size>
-         </property>
-        </widget>
-       </item>
-       <item>
-        <widget class="QToolButton" name="buttonSave_11">
-         <property name="enabled">
-          <bool>true</bool>
-         </property>
-         <property name="minimumSize">
-          <size>
-           <width>28</width>
-           <height>28</height>
-          </size>
-         </property>
-         <property name="maximumSize">
-          <size>
-           <width>28</width>
-           <height>28</height>
-          </size>
-         </property>
-         <property name="checkable">
-          <bool>true</bool>
-         </property>
-        </widget>
-       </item>
-       <item>
-        <widget class="QToolButton" name="autoSave_11">
-         <property name="enabled">
-          <bool>true</bool>
-         </property>
-         <property name="minimumSize">
-          <size>
-           <width>28</width>
-           <height>28</height>
-          </size>
-         </property>
-         <property name="maximumSize">
-          <size>
-           <width>28</width>
-           <height>28</height>
-          </size>
-         </property>
-         <property name="text">
-          <string/>
-         </property>
-         <property name="checkable">
-          <bool>false</bool>
-         </property>
-        </widget>
-       </item>
-       <item>
-        <widget class="QToolButton" name="buttonEditDisk_11">
-         <property name="enabled">
-          <bool>true</bool>
-         </property>
-         <property name="minimumSize">
-          <size>
-           <width>28</width>
-           <height>28</height>
-          </size>
-         </property>
-         <property name="maximumSize">
-          <size>
-           <width>28</width>
-           <height>28</height>
-          </size>
-         </property>
-         <property name="checkable">
-          <bool>false</bool>
-         </property>
-        </widget>
-       </item>
-       <item>
-        <layout class="QVBoxLayout" name="verticalLayout_11">
-         <property name="spacing">
-          <number>0</number>
-         </property>
-         <property name="leftMargin">
-          <number>5</number>
-         </property>
-         <property name="rightMargin">
-          <number>5</number>
-         </property>
-         <item>
-          <widget class="QLabel" name="labelFileName_11">
-           <property name="enabled">
-            <bool>true</bool>
-           </property>
-           <property name="sizePolicy">
-            <sizepolicy hsizetype="Ignored" vsizetype="Fixed">
-             <horstretch>0</horstretch>
-             <verstretch>0</verstretch>
-            </sizepolicy>
-           </property>
-           <property name="autoFillBackground">
-            <bool>false</bool>
-           </property>
-           <property name="text">
-            <string/>
-           </property>
-           <property name="textFormat">
-            <enum>Qt::PlainText</enum>
-           </property>
-           <property name="wordWrap">
-            <bool>false</bool>
-           </property>
-          </widget>
-         </item>
-         <item>
-          <widget class="QLabel" name="labelImageProperties_11">
-           <property name="enabled">
-            <bool>true</bool>
-           </property>
-           <property name="sizePolicy">
-            <sizepolicy hsizetype="Preferred" vsizetype="Fixed">
-             <horstretch>0</horstretch>
-             <verstretch>0</verstretch>
-            </sizepolicy>
-           </property>
-           <property name="palette">
-            <palette>
-             <active>
-              <colorrole role="WindowText">
-               <brush brushstyle="SolidPattern">
-                <color alpha="255">
-                 <red>128</red>
-                 <green>128</green>
-                 <blue>128</blue>
-                </color>
-               </brush>
-              </colorrole>
-              <colorrole role="Mid">
-               <brush brushstyle="SolidPattern">
-                <color alpha="255">
-                 <red>157</red>
-                 <green>155</green>
-                 <blue>144</blue>
-                </color>
-               </brush>
-              </colorrole>
-             </active>
-             <inactive>
-              <colorrole role="WindowText">
-               <brush brushstyle="SolidPattern">
-                <color alpha="255">
-                 <red>128</red>
-                 <green>128</green>
-                 <blue>128</blue>
-                </color>
-               </brush>
-              </colorrole>
-              <colorrole role="Mid">
-               <brush brushstyle="SolidPattern">
-                <color alpha="255">
-                 <red>157</red>
-                 <green>155</green>
-                 <blue>144</blue>
-                </color>
-               </brush>
-              </colorrole>
-             </inactive>
-             <disabled>
-              <colorrole role="WindowText">
-               <brush brushstyle="SolidPattern">
-                <color alpha="255">
-                 <red>118</red>
-                 <green>116</green>
-                 <blue>108</blue>
-                </color>
-               </brush>
-              </colorrole>
-              <colorrole role="Mid">
-               <brush brushstyle="SolidPattern">
-                <color alpha="255">
-                 <red>157</red>
-                 <green>155</green>
-                 <blue>144</blue>
-                </color>
-               </brush>
-              </colorrole>
-             </disabled>
-            </palette>
-           </property>
-           <property name="textFormat">
-            <enum>Qt::PlainText</enum>
-           </property>
-           <property name="alignment">
-            <set>Qt::AlignLeading|Qt::AlignLeft|Qt::AlignVCenter</set>
-           </property>
-           <property name="wordWrap">
-            <bool>false</bool>
-           </property>
-          </widget>
-         </item>
-        </layout>
-       </item>
-       <item>
-        <widget class="QToolButton" name="buttonEject_11">
-         <property name="enabled">
-          <bool>true</bool>
-         </property>
-         <property name="minimumSize">
-          <size>
-           <width>21</width>
-           <height>25</height>
-          </size>
-         </property>
-         <property name="maximumSize">
-          <size>
-           <width>21</width>
-           <height>25</height>
-          </size>
-         </property>
-        </widget>
-       </item>
-      </layout>
-     </widget>
-    </item>
-    <item row="7" column="0">
-     <widget class="QFrame" name="horizontalFrame_8">
-      <property name="enabled">
-       <bool>true</bool>
-      </property>
-      <property name="sizePolicy">
-       <sizepolicy hsizetype="Expanding" vsizetype="Fixed">
-        <horstretch>0</horstretch>
-        <verstretch>0</verstretch>
-       </sizepolicy>
-      </property>
-      <property name="minimumSize">
-       <size>
-        <width>330</width>
-        <height>0</height>
-       </size>
-      </property>
-      <property name="contextMenuPolicy">
-       <enum>Qt::ActionsContextMenu</enum>
-      </property>
-      <property name="autoFillBackground">
-       <bool>false</bool>
-      </property>
-      <property name="frameShape">
-       <enum>QFrame::Panel</enum>
-      </property>
-      <property name="frameShadow">
-       <enum>QFrame::Raised</enum>
-      </property>
-      <layout class="QHBoxLayout" name="horizontalLayout_8">
-       <property name="spacing">
-        <number>3</number>
-       </property>
-       <property name="leftMargin">
-        <number>3</number>
-       </property>
-       <property name="topMargin">
-        <number>3</number>
-       </property>
-       <property name="rightMargin">
-        <number>3</number>
-       </property>
-       <property name="bottomMargin">
-        <number>3</number>
-       </property>
-       <item>
-        <widget class="QLabel" name="label_22">
-         <property name="enabled">
-          <bool>true</bool>
-         </property>
-         <property name="sizePolicy">
-          <sizepolicy hsizetype="Fixed" vsizetype="Fixed">
-           <horstretch>0</horstretch>
-           <verstretch>0</verstretch>
-          </sizepolicy>
-         </property>
-         <property name="palette">
-          <palette>
-           <active>
-            <colorrole role="WindowText">
-             <brush brushstyle="SolidPattern">
-              <color alpha="255">
-               <red>104</red>
-               <green>104</green>
-               <blue>104</blue>
-              </color>
-             </brush>
-            </colorrole>
-           </active>
-           <inactive>
-            <colorrole role="WindowText">
-             <brush brushstyle="SolidPattern">
-              <color alpha="255">
-               <red>104</red>
-               <green>104</green>
-               <blue>104</blue>
-              </color>
-             </brush>
-            </colorrole>
-           </inactive>
-           <disabled>
-            <colorrole role="WindowText">
-             <brush brushstyle="SolidPattern">
-              <color alpha="255">
-               <red>120</red>
-               <green>120</green>
-               <blue>120</blue>
-              </color>
-             </brush>
-            </colorrole>
-           </disabled>
-          </palette>
-         </property>
-         <property name="font">
-          <font>
-           <weight>75</weight>
-           <bold>true</bold>
-          </font>
-         </property>
-         <property name="text">
-          <string>8:</string>
-         </property>
-         <property name="margin">
-          <number>5</number>
-         </property>
-        </widget>
-       </item>
-       <item>
-        <widget class="QToolButton" name="buttonMountDisk_8">
-         <property name="enabled">
-          <bool>true</bool>
-         </property>
-         <property name="minimumSize">
-          <size>
-           <width>28</width>
-           <height>28</height>
-          </size>
-         </property>
-         <property name="maximumSize">
-          <size>
-           <width>28</width>
-           <height>28</height>
-          </size>
-         </property>
-        </widget>
-       </item>
-       <item>
-        <widget class="QToolButton" name="buttonMountFolder_8">
-         <property name="enabled">
-          <bool>true</bool>
-         </property>
-         <property name="minimumSize">
-          <size>
-           <width>28</width>
-           <height>28</height>
-          </size>
-         </property>
-         <property name="maximumSize">
-          <size>
-           <width>28</width>
-           <height>28</height>
-          </size>
-         </property>
-        </widget>
-       </item>
-       <item>
-        <widget class="QToolButton" name="buttonSave_8">
-         <property name="enabled">
-          <bool>true</bool>
-         </property>
-         <property name="minimumSize">
-          <size>
-           <width>28</width>
-           <height>28</height>
-          </size>
-         </property>
-         <property name="maximumSize">
-          <size>
-           <width>28</width>
-           <height>28</height>
-          </size>
-         </property>
-         <property name="checkable">
-          <bool>true</bool>
-         </property>
-        </widget>
-       </item>
-       <item>
-        <widget class="QToolButton" name="autoSave_8">
-         <property name="enabled">
-          <bool>true</bool>
-         </property>
-         <property name="minimumSize">
-          <size>
-           <width>28</width>
-           <height>28</height>
-          </size>
-         </property>
-         <property name="maximumSize">
-          <size>
-           <width>28</width>
-           <height>28</height>
-          </size>
-         </property>
-         <property name="text">
-          <string/>
-         </property>
-         <property name="checkable">
-          <bool>false</bool>
-         </property>
-        </widget>
-       </item>
-       <item>
-        <widget class="QToolButton" name="buttonEditDisk_8">
-         <property name="enabled">
-          <bool>true</bool>
-         </property>
-         <property name="minimumSize">
-          <size>
-           <width>28</width>
-           <height>28</height>
-          </size>
-         </property>
-         <property name="maximumSize">
-          <size>
-           <width>28</width>
-           <height>28</height>
-          </size>
-         </property>
-         <property name="checkable">
-          <bool>false</bool>
-         </property>
-        </widget>
-       </item>
-       <item>
-        <layout class="QVBoxLayout" name="verticalLayout_8">
-         <property name="spacing">
-          <number>0</number>
-         </property>
-         <property name="leftMargin">
-          <number>5</number>
-         </property>
-         <property name="rightMargin">
-          <number>5</number>
-         </property>
-         <item>
-          <widget class="QLabel" name="labelFileName_8">
-           <property name="enabled">
-            <bool>true</bool>
-           </property>
-           <property name="sizePolicy">
-            <sizepolicy hsizetype="Ignored" vsizetype="Fixed">
-             <horstretch>0</horstretch>
-             <verstretch>0</verstretch>
-            </sizepolicy>
-           </property>
-           <property name="autoFillBackground">
-            <bool>false</bool>
-           </property>
-           <property name="text">
-            <string/>
-           </property>
-           <property name="textFormat">
-            <enum>Qt::PlainText</enum>
-           </property>
-           <property name="wordWrap">
-            <bool>false</bool>
-           </property>
-          </widget>
-         </item>
-         <item>
-          <widget class="QLabel" name="labelImageProperties_8">
-           <property name="enabled">
-            <bool>true</bool>
-           </property>
-           <property name="sizePolicy">
-            <sizepolicy hsizetype="Preferred" vsizetype="Fixed">
-             <horstretch>0</horstretch>
-             <verstretch>0</verstretch>
-            </sizepolicy>
-           </property>
-           <property name="palette">
-            <palette>
-             <active>
-              <colorrole role="WindowText">
-               <brush brushstyle="SolidPattern">
-                <color alpha="255">
-                 <red>128</red>
-                 <green>128</green>
-                 <blue>128</blue>
-                </color>
-               </brush>
-              </colorrole>
-              <colorrole role="Mid">
-               <brush brushstyle="SolidPattern">
-                <color alpha="255">
-                 <red>157</red>
-                 <green>155</green>
-                 <blue>144</blue>
-                </color>
-               </brush>
-              </colorrole>
-             </active>
-             <inactive>
-              <colorrole role="WindowText">
-               <brush brushstyle="SolidPattern">
-                <color alpha="255">
-                 <red>128</red>
-                 <green>128</green>
-                 <blue>128</blue>
-                </color>
-               </brush>
-              </colorrole>
-              <colorrole role="Mid">
-               <brush brushstyle="SolidPattern">
-                <color alpha="255">
-                 <red>157</red>
-                 <green>155</green>
-                 <blue>144</blue>
-                </color>
-               </brush>
-              </colorrole>
-             </inactive>
-             <disabled>
-              <colorrole role="WindowText">
-               <brush brushstyle="SolidPattern">
-                <color alpha="255">
-                 <red>118</red>
-                 <green>116</green>
-                 <blue>108</blue>
-                </color>
-               </brush>
-              </colorrole>
-              <colorrole role="Mid">
-               <brush brushstyle="SolidPattern">
-                <color alpha="255">
-                 <red>157</red>
-                 <green>155</green>
-                 <blue>144</blue>
-                </color>
-               </brush>
-              </colorrole>
-             </disabled>
-            </palette>
-           </property>
-           <property name="textFormat">
-            <enum>Qt::PlainText</enum>
-           </property>
-           <property name="alignment">
-            <set>Qt::AlignLeading|Qt::AlignLeft|Qt::AlignVCenter</set>
-           </property>
-           <property name="wordWrap">
-            <bool>false</bool>
-           </property>
-          </widget>
-         </item>
-        </layout>
-       </item>
-       <item>
-        <widget class="QToolButton" name="buttonEject_8">
-         <property name="enabled">
-          <bool>true</bool>
-         </property>
-         <property name="minimumSize">
-          <size>
-           <width>21</width>
-           <height>25</height>
-          </size>
-         </property>
-         <property name="maximumSize">
-          <size>
-           <width>21</width>
-           <height>25</height>
-          </size>
-         </property>
-        </widget>
-       </item>
-      </layout>
-     </widget>
-    </item>
-    <item row="6" column="0">
-     <widget class="QFrame" name="horizontalFrame_7">
-      <property name="enabled">
-       <bool>true</bool>
-      </property>
-      <property name="sizePolicy">
-       <sizepolicy hsizetype="Expanding" vsizetype="Fixed">
-        <horstretch>0</horstretch>
-        <verstretch>0</verstretch>
-       </sizepolicy>
-      </property>
-      <property name="minimumSize">
-       <size>
-        <width>330</width>
-        <height>0</height>
-       </size>
-      </property>
-      <property name="contextMenuPolicy">
-       <enum>Qt::ActionsContextMenu</enum>
-      </property>
-      <property name="autoFillBackground">
-       <bool>false</bool>
-      </property>
-      <property name="frameShape">
-       <enum>QFrame::Panel</enum>
-      </property>
-      <property name="frameShadow">
-       <enum>QFrame::Raised</enum>
-      </property>
-      <layout class="QHBoxLayout" name="horizontalLayout_7">
-       <property name="spacing">
-        <number>3</number>
-       </property>
-       <property name="leftMargin">
-        <number>3</number>
-       </property>
-       <property name="topMargin">
-        <number>3</number>
-       </property>
-       <property name="rightMargin">
-        <number>3</number>
-       </property>
-       <property name="bottomMargin">
-        <number>3</number>
-       </property>
-       <item>
-        <widget class="QLabel" name="label_19">
-         <property name="enabled">
-          <bool>true</bool>
-         </property>
-         <property name="sizePolicy">
-          <sizepolicy hsizetype="Fixed" vsizetype="Fixed">
-           <horstretch>0</horstretch>
-           <verstretch>0</verstretch>
-          </sizepolicy>
-         </property>
-         <property name="palette">
-          <palette>
-           <active>
-            <colorrole role="WindowText">
-             <brush brushstyle="SolidPattern">
-              <color alpha="255">
-               <red>104</red>
-               <green>104</green>
-               <blue>104</blue>
-              </color>
-             </brush>
-            </colorrole>
-           </active>
-           <inactive>
-            <colorrole role="WindowText">
-             <brush brushstyle="SolidPattern">
-              <color alpha="255">
-               <red>104</red>
-               <green>104</green>
-               <blue>104</blue>
-              </color>
-             </brush>
-            </colorrole>
-           </inactive>
-           <disabled>
-            <colorrole role="WindowText">
-             <brush brushstyle="SolidPattern">
-              <color alpha="255">
-               <red>120</red>
-               <green>120</green>
-               <blue>120</blue>
-              </color>
-             </brush>
-            </colorrole>
-           </disabled>
-          </palette>
-         </property>
-         <property name="font">
-          <font>
-           <weight>75</weight>
-           <bold>true</bold>
-          </font>
-         </property>
-         <property name="text">
-          <string>7:</string>
-         </property>
-         <property name="margin">
-          <number>5</number>
-         </property>
-        </widget>
-       </item>
-       <item>
-        <widget class="QToolButton" name="buttonMountDisk_7">
-         <property name="enabled">
-          <bool>true</bool>
-         </property>
-         <property name="minimumSize">
-          <size>
-           <width>28</width>
-           <height>28</height>
-          </size>
-         </property>
-         <property name="maximumSize">
-          <size>
-           <width>28</width>
-           <height>28</height>
-          </size>
-         </property>
-        </widget>
-       </item>
-       <item>
-        <widget class="QToolButton" name="buttonMountFolder_7">
-         <property name="enabled">
-          <bool>true</bool>
-         </property>
-         <property name="minimumSize">
-          <size>
-           <width>28</width>
-           <height>28</height>
-          </size>
-         </property>
-         <property name="maximumSize">
-          <size>
-           <width>28</width>
-           <height>28</height>
-          </size>
-         </property>
-        </widget>
-       </item>
-       <item>
-        <widget class="QToolButton" name="buttonSave_7">
-         <property name="enabled">
-          <bool>true</bool>
-         </property>
-         <property name="minimumSize">
-          <size>
-           <width>28</width>
-           <height>28</height>
-          </size>
-         </property>
-         <property name="maximumSize">
-          <size>
-           <width>28</width>
-           <height>28</height>
-          </size>
-         </property>
-         <property name="checkable">
-          <bool>true</bool>
-         </property>
-        </widget>
-       </item>
-       <item>
-        <widget class="QToolButton" name="autoSave_7">
-         <property name="enabled">
-          <bool>true</bool>
-         </property>
-         <property name="minimumSize">
-          <size>
-           <width>28</width>
-           <height>28</height>
-          </size>
-         </property>
-         <property name="maximumSize">
-          <size>
-           <width>28</width>
-           <height>28</height>
-          </size>
-         </property>
-         <property name="text">
-          <string/>
-         </property>
-         <property name="checkable">
-          <bool>false</bool>
-         </property>
-        </widget>
-       </item>
-       <item>
-        <widget class="QToolButton" name="buttonEditDisk_7">
-         <property name="enabled">
-          <bool>true</bool>
-         </property>
-         <property name="minimumSize">
-          <size>
-           <width>28</width>
-           <height>28</height>
-          </size>
-         </property>
-         <property name="maximumSize">
-          <size>
-           <width>28</width>
-           <height>28</height>
-          </size>
-         </property>
-         <property name="checkable">
-          <bool>false</bool>
-         </property>
-        </widget>
-       </item>
-       <item>
-        <layout class="QVBoxLayout" name="verticalLayout_7">
-         <property name="spacing">
-          <number>0</number>
-         </property>
-         <property name="leftMargin">
-          <number>5</number>
-         </property>
-         <property name="rightMargin">
-          <number>5</number>
-         </property>
-         <item>
-          <widget class="QLabel" name="labelFileName_7">
-           <property name="enabled">
-            <bool>true</bool>
-           </property>
-           <property name="sizePolicy">
-            <sizepolicy hsizetype="Ignored" vsizetype="Fixed">
-             <horstretch>0</horstretch>
-             <verstretch>0</verstretch>
-            </sizepolicy>
-           </property>
-           <property name="autoFillBackground">
-            <bool>false</bool>
-           </property>
-           <property name="text">
-            <string/>
-           </property>
-           <property name="textFormat">
-            <enum>Qt::PlainText</enum>
-           </property>
-           <property name="wordWrap">
-            <bool>false</bool>
-           </property>
-          </widget>
-         </item>
-         <item>
-          <widget class="QLabel" name="labelImageProperties_7">
-           <property name="enabled">
-            <bool>true</bool>
-           </property>
-           <property name="sizePolicy">
-            <sizepolicy hsizetype="Preferred" vsizetype="Fixed">
-             <horstretch>0</horstretch>
-             <verstretch>0</verstretch>
-            </sizepolicy>
-           </property>
-           <property name="palette">
-            <palette>
-             <active>
-              <colorrole role="WindowText">
-               <brush brushstyle="SolidPattern">
-                <color alpha="255">
-                 <red>128</red>
-                 <green>128</green>
-                 <blue>128</blue>
-                </color>
-               </brush>
-              </colorrole>
-              <colorrole role="Mid">
-               <brush brushstyle="SolidPattern">
-                <color alpha="255">
-                 <red>157</red>
-                 <green>155</green>
-                 <blue>144</blue>
-                </color>
-               </brush>
-              </colorrole>
-             </active>
-             <inactive>
-              <colorrole role="WindowText">
-               <brush brushstyle="SolidPattern">
-                <color alpha="255">
-                 <red>128</red>
-                 <green>128</green>
-                 <blue>128</blue>
-                </color>
-               </brush>
-              </colorrole>
-              <colorrole role="Mid">
-               <brush brushstyle="SolidPattern">
-                <color alpha="255">
-                 <red>157</red>
-                 <green>155</green>
-                 <blue>144</blue>
-                </color>
-               </brush>
-              </colorrole>
-             </inactive>
-             <disabled>
-              <colorrole role="WindowText">
-               <brush brushstyle="SolidPattern">
-                <color alpha="255">
-                 <red>118</red>
-                 <green>116</green>
-                 <blue>108</blue>
-                </color>
-               </brush>
-              </colorrole>
-              <colorrole role="Mid">
-               <brush brushstyle="SolidPattern">
-                <color alpha="255">
-                 <red>157</red>
-                 <green>155</green>
-                 <blue>144</blue>
-                </color>
-               </brush>
-              </colorrole>
-             </disabled>
-            </palette>
-           </property>
-           <property name="textFormat">
-            <enum>Qt::PlainText</enum>
-           </property>
-           <property name="alignment">
-            <set>Qt::AlignLeading|Qt::AlignLeft|Qt::AlignVCenter</set>
-           </property>
-           <property name="wordWrap">
-            <bool>false</bool>
-           </property>
-          </widget>
-         </item>
-        </layout>
-       </item>
-       <item>
-        <widget class="QToolButton" name="buttonEject_7">
-         <property name="enabled">
-          <bool>true</bool>
-         </property>
-         <property name="minimumSize">
-          <size>
-           <width>21</width>
-           <height>25</height>
-          </size>
-         </property>
-         <property name="maximumSize">
-          <size>
-           <width>21</width>
-           <height>25</height>
-          </size>
-         </property>
-        </widget>
-       </item>
-      </layout>
-     </widget>
-    </item>
-    <item row="5" column="0">
-     <widget class="QFrame" name="horizontalFrame_6">
-      <property name="enabled">
-       <bool>true</bool>
-      </property>
-      <property name="sizePolicy">
-       <sizepolicy hsizetype="Expanding" vsizetype="Fixed">
-        <horstretch>0</horstretch>
-        <verstretch>0</verstretch>
-       </sizepolicy>
-      </property>
-      <property name="minimumSize">
-       <size>
-        <width>330</width>
-        <height>0</height>
-       </size>
-      </property>
-      <property name="contextMenuPolicy">
-       <enum>Qt::ActionsContextMenu</enum>
-      </property>
-      <property name="autoFillBackground">
-       <bool>false</bool>
-      </property>
-      <property name="frameShape">
-       <enum>QFrame::Panel</enum>
-      </property>
-      <property name="frameShadow">
-       <enum>QFrame::Raised</enum>
-      </property>
-      <layout class="QHBoxLayout" name="horizontalLayout_6">
-       <property name="spacing">
-        <number>3</number>
-       </property>
-       <property name="leftMargin">
-        <number>3</number>
-       </property>
-       <property name="topMargin">
-        <number>3</number>
-       </property>
-       <property name="rightMargin">
-        <number>3</number>
-       </property>
-       <property name="bottomMargin">
-        <number>3</number>
-       </property>
-       <item>
-        <widget class="QLabel" name="label_16">
-         <property name="enabled">
-          <bool>true</bool>
-         </property>
-         <property name="sizePolicy">
-          <sizepolicy hsizetype="Fixed" vsizetype="Fixed">
-           <horstretch>0</horstretch>
-           <verstretch>0</verstretch>
-          </sizepolicy>
-         </property>
-         <property name="palette">
-          <palette>
-           <active>
-            <colorrole role="WindowText">
-             <brush brushstyle="SolidPattern">
-              <color alpha="255">
-               <red>104</red>
-               <green>104</green>
-               <blue>104</blue>
-              </color>
-             </brush>
-            </colorrole>
-           </active>
-           <inactive>
-            <colorrole role="WindowText">
-             <brush brushstyle="SolidPattern">
-              <color alpha="255">
-               <red>104</red>
-               <green>104</green>
-               <blue>104</blue>
-              </color>
-             </brush>
-            </colorrole>
-           </inactive>
-           <disabled>
-            <colorrole role="WindowText">
-             <brush brushstyle="SolidPattern">
-              <color alpha="255">
-               <red>120</red>
-               <green>120</green>
-               <blue>120</blue>
-              </color>
-             </brush>
-            </colorrole>
-           </disabled>
-          </palette>
-         </property>
-         <property name="font">
-          <font>
-           <weight>75</weight>
-           <bold>true</bold>
-          </font>
-         </property>
-         <property name="text">
-          <string>6:</string>
-         </property>
-         <property name="margin">
-          <number>5</number>
-         </property>
-        </widget>
-       </item>
-       <item>
-        <widget class="QToolButton" name="buttonMountDisk_6">
-         <property name="enabled">
-          <bool>true</bool>
-         </property>
-         <property name="minimumSize">
-          <size>
-           <width>28</width>
-           <height>28</height>
-          </size>
-         </property>
-         <property name="maximumSize">
-          <size>
-           <width>28</width>
-           <height>28</height>
-          </size>
-         </property>
-        </widget>
-       </item>
-       <item>
-        <widget class="QToolButton" name="buttonMountFolder_6">
-         <property name="enabled">
-          <bool>true</bool>
-         </property>
-         <property name="minimumSize">
-          <size>
-           <width>28</width>
-           <height>28</height>
-          </size>
-         </property>
-         <property name="maximumSize">
-          <size>
-           <width>28</width>
-           <height>28</height>
-          </size>
-         </property>
-        </widget>
-       </item>
-       <item>
-        <widget class="QToolButton" name="buttonSave_6">
-         <property name="enabled">
-          <bool>true</bool>
-         </property>
-         <property name="minimumSize">
-          <size>
-           <width>28</width>
-           <height>28</height>
-          </size>
-         </property>
-         <property name="maximumSize">
-          <size>
-           <width>28</width>
-           <height>28</height>
-          </size>
-         </property>
-         <property name="checkable">
-          <bool>true</bool>
-         </property>
-        </widget>
-       </item>
-       <item>
-        <widget class="QToolButton" name="autoSave_6">
-         <property name="enabled">
-          <bool>true</bool>
-         </property>
-         <property name="minimumSize">
-          <size>
-           <width>28</width>
-           <height>28</height>
-          </size>
-         </property>
-         <property name="maximumSize">
-          <size>
-           <width>28</width>
-           <height>28</height>
-          </size>
-         </property>
-         <property name="text">
-          <string/>
-         </property>
-         <property name="checkable">
-          <bool>false</bool>
-         </property>
-        </widget>
-       </item>
-       <item>
-        <widget class="QToolButton" name="buttonEditDisk_6">
-         <property name="enabled">
-          <bool>true</bool>
-         </property>
-         <property name="minimumSize">
-          <size>
-           <width>28</width>
-           <height>28</height>
-          </size>
-         </property>
-         <property name="maximumSize">
-          <size>
-           <width>28</width>
-           <height>28</height>
-          </size>
-         </property>
-         <property name="checkable">
-          <bool>false</bool>
-         </property>
-        </widget>
-       </item>
-       <item>
-        <layout class="QVBoxLayout" name="verticalLayout_6">
-         <property name="spacing">
-          <number>0</number>
-         </property>
-         <property name="leftMargin">
-          <number>5</number>
-         </property>
-         <property name="rightMargin">
-          <number>5</number>
-         </property>
-         <item>
-          <widget class="QLabel" name="labelFileName_6">
-           <property name="enabled">
-            <bool>true</bool>
-           </property>
-           <property name="sizePolicy">
-            <sizepolicy hsizetype="Ignored" vsizetype="Fixed">
-             <horstretch>0</horstretch>
-             <verstretch>0</verstretch>
-            </sizepolicy>
-           </property>
-           <property name="autoFillBackground">
-            <bool>false</bool>
-           </property>
-           <property name="text">
-            <string/>
-           </property>
-           <property name="textFormat">
-            <enum>Qt::PlainText</enum>
-           </property>
-           <property name="wordWrap">
-            <bool>false</bool>
-           </property>
-          </widget>
-         </item>
-         <item>
-          <widget class="QLabel" name="labelImageProperties_6">
-           <property name="enabled">
-            <bool>true</bool>
-           </property>
-           <property name="sizePolicy">
-            <sizepolicy hsizetype="Preferred" vsizetype="Fixed">
-             <horstretch>0</horstretch>
-             <verstretch>0</verstretch>
-            </sizepolicy>
-           </property>
-           <property name="palette">
-            <palette>
-             <active>
-              <colorrole role="WindowText">
-               <brush brushstyle="SolidPattern">
-                <color alpha="255">
-                 <red>128</red>
-                 <green>128</green>
-                 <blue>128</blue>
-                </color>
-               </brush>
-              </colorrole>
-              <colorrole role="Mid">
-               <brush brushstyle="SolidPattern">
-                <color alpha="255">
-                 <red>157</red>
-                 <green>155</green>
-                 <blue>144</blue>
-                </color>
-               </brush>
-              </colorrole>
-             </active>
-             <inactive>
-              <colorrole role="WindowText">
-               <brush brushstyle="SolidPattern">
-                <color alpha="255">
-                 <red>128</red>
-                 <green>128</green>
-                 <blue>128</blue>
-                </color>
-               </brush>
-              </colorrole>
-              <colorrole role="Mid">
-               <brush brushstyle="SolidPattern">
-                <color alpha="255">
-                 <red>157</red>
-                 <green>155</green>
-                 <blue>144</blue>
-                </color>
-               </brush>
-              </colorrole>
-             </inactive>
-             <disabled>
-              <colorrole role="WindowText">
-               <brush brushstyle="SolidPattern">
-                <color alpha="255">
-                 <red>118</red>
-                 <green>116</green>
-                 <blue>108</blue>
-                </color>
-               </brush>
-              </colorrole>
-              <colorrole role="Mid">
-               <brush brushstyle="SolidPattern">
-                <color alpha="255">
-                 <red>157</red>
-                 <green>155</green>
-                 <blue>144</blue>
-                </color>
-               </brush>
-              </colorrole>
-             </disabled>
-            </palette>
-           </property>
-           <property name="textFormat">
-            <enum>Qt::PlainText</enum>
-           </property>
-           <property name="alignment">
-            <set>Qt::AlignLeading|Qt::AlignLeft|Qt::AlignVCenter</set>
-           </property>
-           <property name="wordWrap">
-            <bool>false</bool>
-           </property>
-          </widget>
-         </item>
-        </layout>
-       </item>
-       <item>
-        <widget class="QToolButton" name="buttonEject_6">
-         <property name="enabled">
-          <bool>true</bool>
-         </property>
-         <property name="minimumSize">
-          <size>
-           <width>21</width>
-           <height>25</height>
-          </size>
-         </property>
-         <property name="maximumSize">
-          <size>
-           <width>21</width>
-           <height>25</height>
-          </size>
-         </property>
-        </widget>
-       </item>
-      </layout>
-     </widget>
-    </item>
-    <item row="5" column="1">
-     <widget class="QFrame" name="horizontalFrame_14">
-      <property name="enabled">
-       <bool>true</bool>
-      </property>
-      <property name="sizePolicy">
-       <sizepolicy hsizetype="Expanding" vsizetype="Fixed">
-        <horstretch>0</horstretch>
-        <verstretch>0</verstretch>
-       </sizepolicy>
-      </property>
-      <property name="minimumSize">
-       <size>
-        <width>330</width>
-        <height>0</height>
-       </size>
-      </property>
-      <property name="contextMenuPolicy">
-       <enum>Qt::ActionsContextMenu</enum>
-      </property>
-      <property name="autoFillBackground">
-       <bool>false</bool>
-      </property>
-      <property name="frameShape">
-       <enum>QFrame::Panel</enum>
-      </property>
-      <property name="frameShadow">
-       <enum>QFrame::Raised</enum>
-      </property>
-      <layout class="QHBoxLayout" name="horizontalLayout_14">
-       <property name="spacing">
-        <number>3</number>
-       </property>
-       <property name="leftMargin">
-        <number>3</number>
-       </property>
-       <property name="topMargin">
-        <number>3</number>
-       </property>
-       <property name="rightMargin">
-        <number>3</number>
-       </property>
-       <property name="bottomMargin">
-        <number>3</number>
-       </property>
-       <item>
-        <widget class="QLabel" name="label_28">
-         <property name="enabled">
-          <bool>true</bool>
-         </property>
-         <property name="sizePolicy">
-          <sizepolicy hsizetype="Fixed" vsizetype="Fixed">
-           <horstretch>0</horstretch>
-           <verstretch>0</verstretch>
-          </sizepolicy>
-         </property>
-         <property name="palette">
-          <palette>
-           <active>
-            <colorrole role="WindowText">
-             <brush brushstyle="SolidPattern">
-              <color alpha="255">
-               <red>104</red>
-               <green>104</green>
-               <blue>104</blue>
-              </color>
-             </brush>
-            </colorrole>
-           </active>
-           <inactive>
-            <colorrole role="WindowText">
-             <brush brushstyle="SolidPattern">
-              <color alpha="255">
-               <red>104</red>
-               <green>104</green>
-               <blue>104</blue>
-              </color>
-             </brush>
-            </colorrole>
-           </inactive>
-           <disabled>
-            <colorrole role="WindowText">
-             <brush brushstyle="SolidPattern">
-              <color alpha="255">
-               <red>120</red>
-               <green>120</green>
-               <blue>120</blue>
-              </color>
-             </brush>
-            </colorrole>
-           </disabled>
-          </palette>
-         </property>
-         <property name="font">
-          <font>
-           <weight>75</weight>
-           <bold>true</bold>
-          </font>
-         </property>
-         <property name="text">
-          <string>N:</string>
-         </property>
-         <property name="margin">
-          <number>5</number>
-         </property>
-        </widget>
-       </item>
-       <item>
-        <widget class="QToolButton" name="buttonMountDisk_14">
-         <property name="enabled">
-          <bool>true</bool>
-         </property>
-         <property name="minimumSize">
-          <size>
-           <width>28</width>
-           <height>28</height>
-          </size>
-         </property>
-         <property name="maximumSize">
-          <size>
-           <width>28</width>
-           <height>28</height>
-          </size>
-         </property>
-        </widget>
-       </item>
-       <item>
-        <widget class="QToolButton" name="buttonMountFolder_14">
-         <property name="enabled">
-          <bool>true</bool>
-         </property>
-         <property name="minimumSize">
-          <size>
-           <width>28</width>
-           <height>28</height>
-          </size>
-         </property>
-         <property name="maximumSize">
-          <size>
-           <width>28</width>
-           <height>28</height>
-          </size>
-         </property>
-        </widget>
-       </item>
-       <item>
-        <widget class="QToolButton" name="buttonSave_14">
-         <property name="enabled">
-          <bool>true</bool>
-         </property>
-         <property name="minimumSize">
-          <size>
-           <width>28</width>
-           <height>28</height>
-          </size>
-         </property>
-         <property name="maximumSize">
-          <size>
-           <width>28</width>
-           <height>28</height>
-          </size>
-         </property>
-         <property name="checkable">
-          <bool>true</bool>
-         </property>
-        </widget>
-       </item>
-       <item>
-        <widget class="QToolButton" name="autoSave_14">
-         <property name="enabled">
-          <bool>true</bool>
-         </property>
-         <property name="minimumSize">
-          <size>
-           <width>28</width>
-           <height>28</height>
-          </size>
-         </property>
-         <property name="maximumSize">
-          <size>
-           <width>28</width>
-           <height>28</height>
-          </size>
-         </property>
-         <property name="text">
-          <string/>
-         </property>
-         <property name="checkable">
-          <bool>false</bool>
-         </property>
-        </widget>
-       </item>
-       <item>
-        <widget class="QToolButton" name="buttonEditDisk_14">
-         <property name="enabled">
-          <bool>true</bool>
-         </property>
-         <property name="minimumSize">
-          <size>
-           <width>28</width>
-           <height>28</height>
-          </size>
-         </property>
-         <property name="maximumSize">
-          <size>
-           <width>28</width>
-           <height>28</height>
-          </size>
-         </property>
-         <property name="checkable">
-          <bool>false</bool>
-         </property>
-        </widget>
-       </item>
-       <item>
-        <layout class="QVBoxLayout" name="verticalLayout_14">
-         <property name="spacing">
-          <number>0</number>
-         </property>
-         <property name="leftMargin">
-          <number>5</number>
-         </property>
-         <property name="rightMargin">
-          <number>5</number>
-         </property>
-         <item>
-          <widget class="QLabel" name="labelFileName_14">
-           <property name="enabled">
-            <bool>true</bool>
-           </property>
-           <property name="sizePolicy">
-            <sizepolicy hsizetype="Ignored" vsizetype="Fixed">
-             <horstretch>0</horstretch>
-             <verstretch>0</verstretch>
-            </sizepolicy>
-           </property>
-           <property name="autoFillBackground">
-            <bool>false</bool>
-           </property>
-           <property name="text">
-            <string/>
-           </property>
-           <property name="textFormat">
-            <enum>Qt::PlainText</enum>
-           </property>
-           <property name="wordWrap">
-            <bool>false</bool>
-           </property>
-          </widget>
-         </item>
-         <item>
-          <widget class="QLabel" name="labelImageProperties_14">
-           <property name="enabled">
-            <bool>true</bool>
-           </property>
-           <property name="sizePolicy">
-            <sizepolicy hsizetype="Preferred" vsizetype="Fixed">
-             <horstretch>0</horstretch>
-             <verstretch>0</verstretch>
-            </sizepolicy>
-           </property>
-           <property name="palette">
-            <palette>
-             <active>
-              <colorrole role="WindowText">
-               <brush brushstyle="SolidPattern">
-                <color alpha="255">
-                 <red>128</red>
-                 <green>128</green>
-                 <blue>128</blue>
-                </color>
-               </brush>
-              </colorrole>
-              <colorrole role="Mid">
-               <brush brushstyle="SolidPattern">
-                <color alpha="255">
-                 <red>157</red>
-                 <green>155</green>
-                 <blue>144</blue>
-                </color>
-               </brush>
-              </colorrole>
-             </active>
-             <inactive>
-              <colorrole role="WindowText">
-               <brush brushstyle="SolidPattern">
-                <color alpha="255">
-                 <red>128</red>
-                 <green>128</green>
-                 <blue>128</blue>
-                </color>
-               </brush>
-              </colorrole>
-              <colorrole role="Mid">
-               <brush brushstyle="SolidPattern">
-                <color alpha="255">
-                 <red>157</red>
-                 <green>155</green>
-                 <blue>144</blue>
-                </color>
-               </brush>
-              </colorrole>
-             </inactive>
-             <disabled>
-              <colorrole role="WindowText">
-               <brush brushstyle="SolidPattern">
-                <color alpha="255">
-                 <red>118</red>
-                 <green>116</green>
-                 <blue>108</blue>
-                </color>
-               </brush>
-              </colorrole>
-              <colorrole role="Mid">
-               <brush brushstyle="SolidPattern">
-                <color alpha="255">
-                 <red>157</red>
-                 <green>155</green>
-                 <blue>144</blue>
-                </color>
-               </brush>
-              </colorrole>
-             </disabled>
-            </palette>
-           </property>
-           <property name="textFormat">
-            <enum>Qt::PlainText</enum>
-           </property>
-           <property name="alignment">
-            <set>Qt::AlignLeading|Qt::AlignLeft|Qt::AlignVCenter</set>
-           </property>
-           <property name="wordWrap">
-            <bool>false</bool>
-           </property>
-          </widget>
-         </item>
-        </layout>
-       </item>
-       <item>
-        <widget class="QToolButton" name="buttonEject_14">
-         <property name="enabled">
-          <bool>true</bool>
-         </property>
-         <property name="minimumSize">
-          <size>
-           <width>21</width>
-           <height>25</height>
-          </size>
-         </property>
-         <property name="maximumSize">
-          <size>
-           <width>21</width>
-           <height>25</height>
-          </size>
-         </property>
-        </widget>
-       </item>
-      </layout>
-     </widget>
-    </item>
-    <item row="4" column="1">
-     <widget class="QFrame" name="horizontalFrame_13">
-      <property name="enabled">
-       <bool>true</bool>
-      </property>
-      <property name="sizePolicy">
-       <sizepolicy hsizetype="Expanding" vsizetype="Fixed">
-        <horstretch>0</horstretch>
-        <verstretch>0</verstretch>
-       </sizepolicy>
-      </property>
-      <property name="minimumSize">
-       <size>
-        <width>330</width>
-        <height>0</height>
-       </size>
-      </property>
-      <property name="contextMenuPolicy">
-       <enum>Qt::ActionsContextMenu</enum>
-      </property>
-      <property name="autoFillBackground">
-       <bool>false</bool>
-      </property>
-      <property name="frameShape">
-       <enum>QFrame::Panel</enum>
-      </property>
-      <property name="frameShadow">
-       <enum>QFrame::Raised</enum>
-      </property>
-      <layout class="QHBoxLayout" name="horizontalLayout_13">
-       <property name="spacing">
-        <number>3</number>
-       </property>
-       <property name="leftMargin">
-        <number>3</number>
-       </property>
-       <property name="topMargin">
-        <number>3</number>
-       </property>
-       <property name="rightMargin">
-        <number>3</number>
-       </property>
-       <property name="bottomMargin">
-        <number>3</number>
-       </property>
-       <item>
-        <widget class="QLabel" name="label_27">
-         <property name="enabled">
-          <bool>true</bool>
-         </property>
-         <property name="sizePolicy">
-          <sizepolicy hsizetype="Fixed" vsizetype="Fixed">
-           <horstretch>0</horstretch>
-           <verstretch>0</verstretch>
-          </sizepolicy>
-         </property>
-         <property name="palette">
-          <palette>
-           <active>
-            <colorrole role="WindowText">
-             <brush brushstyle="SolidPattern">
-              <color alpha="255">
-               <red>104</red>
-               <green>104</green>
-               <blue>104</blue>
-              </color>
-             </brush>
-            </colorrole>
-           </active>
-           <inactive>
-            <colorrole role="WindowText">
-             <brush brushstyle="SolidPattern">
-              <color alpha="255">
-               <red>104</red>
-               <green>104</green>
-               <blue>104</blue>
-              </color>
-             </brush>
-            </colorrole>
-           </inactive>
-           <disabled>
-            <colorrole role="WindowText">
-             <brush brushstyle="SolidPattern">
-              <color alpha="255">
-               <red>120</red>
-               <green>120</green>
-               <blue>120</blue>
-              </color>
-             </brush>
-            </colorrole>
-           </disabled>
-          </palette>
-         </property>
-         <property name="font">
-          <font>
-           <weight>75</weight>
-           <bold>true</bold>
-          </font>
-         </property>
-         <property name="text">
-          <string>M:</string>
-         </property>
-         <property name="margin">
-          <number>5</number>
-         </property>
-        </widget>
-       </item>
-       <item>
-        <widget class="QToolButton" name="buttonMountDisk_13">
-         <property name="enabled">
-          <bool>true</bool>
-         </property>
-         <property name="minimumSize">
-          <size>
-           <width>28</width>
-           <height>28</height>
-          </size>
-         </property>
-         <property name="maximumSize">
-          <size>
-           <width>28</width>
-           <height>28</height>
-          </size>
-         </property>
-        </widget>
-       </item>
-       <item>
-        <widget class="QToolButton" name="buttonMountFolder_13">
-         <property name="enabled">
-          <bool>true</bool>
-         </property>
-         <property name="minimumSize">
-          <size>
-           <width>28</width>
-           <height>28</height>
-          </size>
-         </property>
-         <property name="maximumSize">
-          <size>
-           <width>28</width>
-           <height>28</height>
-          </size>
-         </property>
-        </widget>
-       </item>
-       <item>
-        <widget class="QToolButton" name="buttonSave_13">
-         <property name="enabled">
-          <bool>true</bool>
-         </property>
-         <property name="minimumSize">
-          <size>
-           <width>28</width>
-           <height>28</height>
-          </size>
-         </property>
-         <property name="maximumSize">
-          <size>
-           <width>28</width>
-           <height>28</height>
-          </size>
-         </property>
-         <property name="checkable">
-          <bool>true</bool>
-         </property>
-        </widget>
-       </item>
-       <item>
-        <widget class="QToolButton" name="autoSave_13">
-         <property name="enabled">
-          <bool>true</bool>
-         </property>
-         <property name="minimumSize">
-          <size>
-           <width>28</width>
-           <height>28</height>
-          </size>
-         </property>
-         <property name="maximumSize">
-          <size>
-           <width>28</width>
-           <height>28</height>
-          </size>
-         </property>
-         <property name="text">
-          <string/>
-         </property>
-         <property name="checkable">
-          <bool>false</bool>
-         </property>
-        </widget>
-       </item>
-       <item>
-        <widget class="QToolButton" name="buttonEditDisk_13">
-         <property name="enabled">
-          <bool>true</bool>
-         </property>
-         <property name="minimumSize">
-          <size>
-           <width>28</width>
-           <height>28</height>
-          </size>
-         </property>
-         <property name="maximumSize">
-          <size>
-           <width>28</width>
-           <height>28</height>
-          </size>
-         </property>
-         <property name="checkable">
-          <bool>false</bool>
-         </property>
-        </widget>
-       </item>
-       <item>
-        <layout class="QVBoxLayout" name="verticalLayout_13">
-         <property name="spacing">
-          <number>0</number>
-         </property>
-         <property name="leftMargin">
-          <number>5</number>
-         </property>
-         <property name="rightMargin">
-          <number>5</number>
-         </property>
-         <item>
-          <widget class="QLabel" name="labelFileName_13">
-           <property name="enabled">
-            <bool>true</bool>
-           </property>
-           <property name="sizePolicy">
-            <sizepolicy hsizetype="Ignored" vsizetype="Fixed">
-             <horstretch>0</horstretch>
-             <verstretch>0</verstretch>
-            </sizepolicy>
-           </property>
-           <property name="autoFillBackground">
-            <bool>false</bool>
-           </property>
-           <property name="text">
-            <string/>
-           </property>
-           <property name="textFormat">
-            <enum>Qt::PlainText</enum>
-           </property>
-           <property name="wordWrap">
-            <bool>false</bool>
-           </property>
-          </widget>
-         </item>
-         <item>
-          <widget class="QLabel" name="labelImageProperties_13">
-           <property name="enabled">
-            <bool>true</bool>
-           </property>
-           <property name="sizePolicy">
-            <sizepolicy hsizetype="Preferred" vsizetype="Fixed">
-             <horstretch>0</horstretch>
-             <verstretch>0</verstretch>
-            </sizepolicy>
-           </property>
-           <property name="palette">
-            <palette>
-             <active>
-              <colorrole role="WindowText">
-               <brush brushstyle="SolidPattern">
-                <color alpha="255">
-                 <red>128</red>
-                 <green>128</green>
-                 <blue>128</blue>
-                </color>
-               </brush>
-              </colorrole>
-              <colorrole role="Mid">
-               <brush brushstyle="SolidPattern">
-                <color alpha="255">
-                 <red>157</red>
-                 <green>155</green>
-                 <blue>144</blue>
-                </color>
-               </brush>
-              </colorrole>
-             </active>
-             <inactive>
-              <colorrole role="WindowText">
-               <brush brushstyle="SolidPattern">
-                <color alpha="255">
-                 <red>128</red>
-                 <green>128</green>
-                 <blue>128</blue>
-                </color>
-               </brush>
-              </colorrole>
-              <colorrole role="Mid">
-               <brush brushstyle="SolidPattern">
-                <color alpha="255">
-                 <red>157</red>
-                 <green>155</green>
-                 <blue>144</blue>
-                </color>
-               </brush>
-              </colorrole>
-             </inactive>
-             <disabled>
-              <colorrole role="WindowText">
-               <brush brushstyle="SolidPattern">
-                <color alpha="255">
-                 <red>118</red>
-                 <green>116</green>
-                 <blue>108</blue>
-                </color>
-               </brush>
-              </colorrole>
-              <colorrole role="Mid">
-               <brush brushstyle="SolidPattern">
-                <color alpha="255">
-                 <red>157</red>
-                 <green>155</green>
-                 <blue>144</blue>
-                </color>
-               </brush>
-              </colorrole>
-             </disabled>
-            </palette>
-           </property>
-           <property name="textFormat">
-            <enum>Qt::PlainText</enum>
-           </property>
-           <property name="alignment">
-            <set>Qt::AlignLeading|Qt::AlignLeft|Qt::AlignVCenter</set>
-           </property>
-           <property name="wordWrap">
-            <bool>false</bool>
-           </property>
-          </widget>
-         </item>
-        </layout>
-       </item>
-       <item>
-        <widget class="QToolButton" name="buttonEject_13">
-         <property name="enabled">
-          <bool>true</bool>
-         </property>
-         <property name="minimumSize">
-          <size>
-           <width>21</width>
-           <height>25</height>
-          </size>
-         </property>
-         <property name="maximumSize">
-          <size>
-           <width>21</width>
-           <height>25</height>
-          </size>
-         </property>
-        </widget>
-       </item>
-      </layout>
-     </widget>
-    </item>
-    <item row="2" column="0">
-     <widget class="QFrame" name="horizontalFrame_3">
-      <property name="enabled">
-       <bool>true</bool>
-      </property>
-      <property name="sizePolicy">
-       <sizepolicy hsizetype="Expanding" vsizetype="Fixed">
-        <horstretch>0</horstretch>
-        <verstretch>0</verstretch>
-       </sizepolicy>
-      </property>
-      <property name="minimumSize">
-       <size>
-        <width>330</width>
-        <height>0</height>
-       </size>
-      </property>
-      <property name="contextMenuPolicy">
-       <enum>Qt::ActionsContextMenu</enum>
-      </property>
-      <property name="autoFillBackground">
-       <bool>false</bool>
-      </property>
-      <property name="frameShape">
-       <enum>QFrame::Panel</enum>
-      </property>
-      <property name="frameShadow">
-       <enum>QFrame::Raised</enum>
-      </property>
-      <layout class="QHBoxLayout" name="horizontalLayout_3">
-       <property name="spacing">
-        <number>3</number>
-       </property>
-       <property name="leftMargin">
-        <number>3</number>
-       </property>
-       <property name="topMargin">
-        <number>3</number>
-       </property>
-       <property name="rightMargin">
-        <number>3</number>
-       </property>
-       <property name="bottomMargin">
-        <number>3</number>
-       </property>
-       <item>
-        <widget class="QLabel" name="label_7">
-         <property name="enabled">
-          <bool>true</bool>
-         </property>
-         <property name="sizePolicy">
-          <sizepolicy hsizetype="Fixed" vsizetype="Fixed">
-           <horstretch>0</horstretch>
-           <verstretch>0</verstretch>
-          </sizepolicy>
-         </property>
-         <property name="palette">
-          <palette>
-           <active>
-            <colorrole role="WindowText">
-             <brush brushstyle="SolidPattern">
-              <color alpha="255">
-               <red>104</red>
-               <green>104</green>
-               <blue>104</blue>
-              </color>
-             </brush>
-            </colorrole>
-           </active>
-           <inactive>
-            <colorrole role="WindowText">
-             <brush brushstyle="SolidPattern">
-              <color alpha="255">
-               <red>104</red>
-               <green>104</green>
-               <blue>104</blue>
-              </color>
-             </brush>
-            </colorrole>
-           </inactive>
-           <disabled>
-            <colorrole role="WindowText">
-             <brush brushstyle="SolidPattern">
-              <color alpha="255">
-               <red>120</red>
-               <green>120</green>
-               <blue>120</blue>
-              </color>
-             </brush>
-            </colorrole>
-           </disabled>
-          </palette>
-         </property>
-         <property name="font">
-          <font>
-           <weight>75</weight>
-           <bold>true</bold>
-          </font>
-         </property>
-         <property name="text">
-          <string>3:</string>
-         </property>
-         <property name="margin">
-          <number>5</number>
-         </property>
-        </widget>
-       </item>
-       <item>
-        <widget class="QToolButton" name="buttonMountDisk_3">
-         <property name="enabled">
-          <bool>true</bool>
-         </property>
-         <property name="minimumSize">
-          <size>
-           <width>28</width>
-           <height>28</height>
-          </size>
-         </property>
-         <property name="maximumSize">
-          <size>
-           <width>28</width>
-           <height>28</height>
-          </size>
-         </property>
-        </widget>
-       </item>
-       <item>
-        <widget class="QToolButton" name="buttonMountFolder_3">
-         <property name="enabled">
-          <bool>true</bool>
-         </property>
-         <property name="minimumSize">
-          <size>
-           <width>28</width>
-           <height>28</height>
-          </size>
-         </property>
-         <property name="maximumSize">
-          <size>
-           <width>28</width>
-           <height>28</height>
-          </size>
-         </property>
-        </widget>
-       </item>
-       <item>
-        <widget class="QToolButton" name="buttonSave_3">
-         <property name="enabled">
-          <bool>true</bool>
-         </property>
-         <property name="minimumSize">
-          <size>
-           <width>28</width>
-           <height>28</height>
-          </size>
-         </property>
-         <property name="maximumSize">
-          <size>
-           <width>28</width>
-           <height>28</height>
-          </size>
-         </property>
-         <property name="checkable">
-          <bool>true</bool>
-         </property>
-        </widget>
-       </item>
-       <item>
-        <widget class="QToolButton" name="autoSave_3">
-         <property name="enabled">
-          <bool>true</bool>
-         </property>
-         <property name="minimumSize">
-          <size>
-           <width>28</width>
-           <height>28</height>
-          </size>
-         </property>
-         <property name="maximumSize">
-          <size>
-           <width>28</width>
-           <height>28</height>
-          </size>
-         </property>
-         <property name="text">
-          <string/>
-         </property>
-         <property name="checkable">
-          <bool>false</bool>
-         </property>
-        </widget>
-       </item>
-       <item>
-        <widget class="QToolButton" name="buttonEditDisk_3">
-         <property name="enabled">
-          <bool>true</bool>
-         </property>
-         <property name="minimumSize">
-          <size>
-           <width>28</width>
-           <height>28</height>
-          </size>
-         </property>
-         <property name="maximumSize">
-          <size>
-           <width>28</width>
-           <height>28</height>
-          </size>
-         </property>
-         <property name="checkable">
-          <bool>false</bool>
-         </property>
-        </widget>
-       </item>
-       <item>
-        <layout class="QVBoxLayout" name="verticalLayout_3">
-         <property name="spacing">
-          <number>0</number>
-         </property>
-         <property name="leftMargin">
-          <number>5</number>
-         </property>
-         <property name="rightMargin">
-          <number>5</number>
-         </property>
-         <item>
-          <widget class="QLabel" name="labelFileName_3">
-           <property name="enabled">
-            <bool>true</bool>
-           </property>
-           <property name="sizePolicy">
-            <sizepolicy hsizetype="Ignored" vsizetype="Fixed">
-             <horstretch>0</horstretch>
-             <verstretch>0</verstretch>
-            </sizepolicy>
-           </property>
-           <property name="font">
-            <font>
-             <family>MS Shell Dlg 2</family>
-             <pointsize>8</pointsize>
-             <weight>50</weight>
-             <italic>false</italic>
-             <bold>false</bold>
-            </font>
-           </property>
-           <property name="autoFillBackground">
-            <bool>false</bool>
-           </property>
-           <property name="text">
-            <string/>
-           </property>
-           <property name="textFormat">
-            <enum>Qt::PlainText</enum>
-           </property>
-           <property name="wordWrap">
-            <bool>false</bool>
-           </property>
-          </widget>
-         </item>
-         <item>
-          <widget class="QLabel" name="labelImageProperties_3">
-           <property name="enabled">
-            <bool>true</bool>
-           </property>
-           <property name="sizePolicy">
-            <sizepolicy hsizetype="Preferred" vsizetype="Fixed">
-             <horstretch>0</horstretch>
-             <verstretch>0</verstretch>
-            </sizepolicy>
-           </property>
-           <property name="palette">
-            <palette>
-             <active>
-              <colorrole role="WindowText">
-               <brush brushstyle="SolidPattern">
-                <color alpha="255">
-                 <red>128</red>
-                 <green>128</green>
-                 <blue>128</blue>
-                </color>
-               </brush>
-              </colorrole>
-              <colorrole role="Mid">
-               <brush brushstyle="SolidPattern">
-                <color alpha="255">
-                 <red>157</red>
-                 <green>155</green>
-                 <blue>144</blue>
-                </color>
-               </brush>
-              </colorrole>
-             </active>
-             <inactive>
-              <colorrole role="WindowText">
-               <brush brushstyle="SolidPattern">
-                <color alpha="255">
-                 <red>128</red>
-                 <green>128</green>
-                 <blue>128</blue>
-                </color>
-               </brush>
-              </colorrole>
-              <colorrole role="Mid">
-               <brush brushstyle="SolidPattern">
-                <color alpha="255">
-                 <red>157</red>
-                 <green>155</green>
-                 <blue>144</blue>
-                </color>
-               </brush>
-              </colorrole>
-             </inactive>
-             <disabled>
-              <colorrole role="WindowText">
-               <brush brushstyle="SolidPattern">
-                <color alpha="255">
-                 <red>118</red>
-                 <green>116</green>
-                 <blue>108</blue>
-                </color>
-               </brush>
-              </colorrole>
-              <colorrole role="Mid">
-               <brush brushstyle="SolidPattern">
-                <color alpha="255">
-                 <red>157</red>
-                 <green>155</green>
-                 <blue>144</blue>
-                </color>
-               </brush>
-              </colorrole>
-             </disabled>
-            </palette>
-           </property>
-           <property name="textFormat">
-            <enum>Qt::PlainText</enum>
-           </property>
-           <property name="alignment">
-            <set>Qt::AlignLeading|Qt::AlignLeft|Qt::AlignVCenter</set>
-           </property>
-           <property name="wordWrap">
-            <bool>false</bool>
-           </property>
-          </widget>
-         </item>
-        </layout>
-       </item>
-       <item>
-        <widget class="QToolButton" name="buttonEject_3">
-         <property name="enabled">
-          <bool>true</bool>
-         </property>
-         <property name="minimumSize">
-          <size>
-           <width>21</width>
-           <height>25</height>
-          </size>
-         </property>
-         <property name="maximumSize">
-          <size>
-           <width>21</width>
-           <height>25</height>
-          </size>
-         </property>
-        </widget>
-       </item>
-      </layout>
-     </widget>
-    </item>
-    <item row="4" column="0">
-     <widget class="QFrame" name="horizontalFrame_5">
-      <property name="enabled">
-       <bool>true</bool>
-      </property>
-      <property name="sizePolicy">
-       <sizepolicy hsizetype="Expanding" vsizetype="Fixed">
-        <horstretch>0</horstretch>
-        <verstretch>0</verstretch>
-       </sizepolicy>
-      </property>
-      <property name="minimumSize">
-       <size>
-        <width>330</width>
-        <height>0</height>
-       </size>
-      </property>
-      <property name="contextMenuPolicy">
-       <enum>Qt::ActionsContextMenu</enum>
-      </property>
-      <property name="autoFillBackground">
-       <bool>false</bool>
-      </property>
-      <property name="frameShape">
-       <enum>QFrame::Panel</enum>
-      </property>
-      <property name="frameShadow">
-       <enum>QFrame::Raised</enum>
-      </property>
-      <layout class="QHBoxLayout" name="horizontalLayout_5">
-       <property name="spacing">
-        <number>3</number>
-       </property>
-       <property name="leftMargin">
-        <number>3</number>
-       </property>
-       <property name="topMargin">
-        <number>3</number>
-       </property>
-       <property name="rightMargin">
-        <number>3</number>
-       </property>
-       <property name="bottomMargin">
-        <number>3</number>
-       </property>
-       <item>
-        <widget class="QLabel" name="label_13">
-         <property name="enabled">
-          <bool>true</bool>
-         </property>
-         <property name="sizePolicy">
-          <sizepolicy hsizetype="Fixed" vsizetype="Fixed">
-           <horstretch>0</horstretch>
-           <verstretch>0</verstretch>
-          </sizepolicy>
-         </property>
-         <property name="palette">
-          <palette>
-           <active>
-            <colorrole role="WindowText">
-             <brush brushstyle="SolidPattern">
-              <color alpha="255">
-               <red>104</red>
-               <green>104</green>
-               <blue>104</blue>
-              </color>
-             </brush>
-            </colorrole>
-           </active>
-           <inactive>
-            <colorrole role="WindowText">
-             <brush brushstyle="SolidPattern">
-              <color alpha="255">
-               <red>104</red>
-               <green>104</green>
-               <blue>104</blue>
-              </color>
-             </brush>
-            </colorrole>
-           </inactive>
-           <disabled>
-            <colorrole role="WindowText">
-             <brush brushstyle="SolidPattern">
-              <color alpha="255">
-               <red>120</red>
-               <green>120</green>
-               <blue>120</blue>
-              </color>
-             </brush>
-            </colorrole>
-           </disabled>
-          </palette>
-         </property>
-         <property name="font">
-          <font>
-           <weight>75</weight>
-           <bold>true</bold>
-          </font>
-         </property>
-         <property name="text">
-          <string>5:</string>
-         </property>
-         <property name="margin">
-          <number>5</number>
-         </property>
-        </widget>
-       </item>
-       <item>
-        <widget class="QToolButton" name="buttonMountDisk_5">
-         <property name="enabled">
-          <bool>true</bool>
-         </property>
-         <property name="minimumSize">
-          <size>
-           <width>28</width>
-           <height>28</height>
-          </size>
-         </property>
-         <property name="maximumSize">
-          <size>
-           <width>28</width>
-           <height>28</height>
-          </size>
-         </property>
-        </widget>
-       </item>
-       <item>
-        <widget class="QToolButton" name="buttonMountFolder_5">
-         <property name="enabled">
-          <bool>true</bool>
-         </property>
-         <property name="minimumSize">
-          <size>
-           <width>28</width>
-           <height>28</height>
-          </size>
-         </property>
-         <property name="maximumSize">
-          <size>
-           <width>28</width>
-           <height>28</height>
-          </size>
-         </property>
-        </widget>
-       </item>
-       <item>
-        <widget class="QToolButton" name="buttonSave_5">
-         <property name="enabled">
-          <bool>true</bool>
-         </property>
-         <property name="minimumSize">
-          <size>
-           <width>28</width>
-           <height>28</height>
-          </size>
-         </property>
-         <property name="maximumSize">
-          <size>
-           <width>28</width>
-           <height>28</height>
-          </size>
-         </property>
-         <property name="checkable">
-          <bool>true</bool>
-         </property>
-        </widget>
-       </item>
-       <item>
-        <widget class="QToolButton" name="autoSave_5">
-         <property name="enabled">
-          <bool>true</bool>
-         </property>
-         <property name="minimumSize">
-          <size>
-           <width>28</width>
-           <height>28</height>
-          </size>
-         </property>
-         <property name="maximumSize">
-          <size>
-           <width>28</width>
-           <height>28</height>
-          </size>
-         </property>
-         <property name="text">
-          <string/>
-         </property>
-         <property name="checkable">
-          <bool>false</bool>
-         </property>
-        </widget>
-       </item>
-       <item>
-        <widget class="QToolButton" name="buttonEditDisk_5">
-         <property name="enabled">
-          <bool>true</bool>
-         </property>
-         <property name="minimumSize">
-          <size>
-           <width>28</width>
-           <height>28</height>
-          </size>
-         </property>
-         <property name="maximumSize">
-          <size>
-           <width>28</width>
-           <height>28</height>
-          </size>
-         </property>
-         <property name="checkable">
-          <bool>false</bool>
-         </property>
-        </widget>
-       </item>
-       <item>
-        <layout class="QVBoxLayout" name="verticalLayout_5">
-         <property name="spacing">
-          <number>0</number>
-         </property>
-         <property name="leftMargin">
-          <number>5</number>
-         </property>
-         <property name="rightMargin">
-          <number>5</number>
-         </property>
-         <item>
-          <widget class="QLabel" name="labelFileName_5">
-           <property name="enabled">
-            <bool>true</bool>
-           </property>
-           <property name="sizePolicy">
-            <sizepolicy hsizetype="Ignored" vsizetype="Fixed">
-             <horstretch>0</horstretch>
-             <verstretch>0</verstretch>
-            </sizepolicy>
-           </property>
-           <property name="autoFillBackground">
-            <bool>false</bool>
-           </property>
-           <property name="text">
-            <string/>
-           </property>
-           <property name="textFormat">
-            <enum>Qt::PlainText</enum>
-           </property>
-           <property name="wordWrap">
-            <bool>false</bool>
-           </property>
-          </widget>
-         </item>
-         <item>
-          <widget class="QLabel" name="labelImageProperties_5">
-           <property name="enabled">
-            <bool>true</bool>
-           </property>
-           <property name="sizePolicy">
-            <sizepolicy hsizetype="Preferred" vsizetype="Fixed">
-             <horstretch>0</horstretch>
-             <verstretch>0</verstretch>
-            </sizepolicy>
-           </property>
-           <property name="palette">
-            <palette>
-             <active>
-              <colorrole role="WindowText">
-               <brush brushstyle="SolidPattern">
-                <color alpha="255">
-                 <red>128</red>
-                 <green>128</green>
-                 <blue>128</blue>
-                </color>
-               </brush>
-              </colorrole>
-              <colorrole role="Mid">
-               <brush brushstyle="SolidPattern">
-                <color alpha="255">
-                 <red>157</red>
-                 <green>155</green>
-                 <blue>144</blue>
-                </color>
-               </brush>
-              </colorrole>
-             </active>
-             <inactive>
-              <colorrole role="WindowText">
-               <brush brushstyle="SolidPattern">
-                <color alpha="255">
-                 <red>128</red>
-                 <green>128</green>
-                 <blue>128</blue>
-                </color>
-               </brush>
-              </colorrole>
-              <colorrole role="Mid">
-               <brush brushstyle="SolidPattern">
-                <color alpha="255">
-                 <red>157</red>
-                 <green>155</green>
-                 <blue>144</blue>
-                </color>
-               </brush>
-              </colorrole>
-             </inactive>
-             <disabled>
-              <colorrole role="WindowText">
-               <brush brushstyle="SolidPattern">
-                <color alpha="255">
-                 <red>118</red>
-                 <green>116</green>
-                 <blue>108</blue>
-                </color>
-               </brush>
-              </colorrole>
-              <colorrole role="Mid">
-               <brush brushstyle="SolidPattern">
-                <color alpha="255">
-                 <red>157</red>
-                 <green>155</green>
-                 <blue>144</blue>
-                </color>
-               </brush>
-              </colorrole>
-             </disabled>
-            </palette>
-           </property>
-           <property name="textFormat">
-            <enum>Qt::PlainText</enum>
-           </property>
-           <property name="alignment">
-            <set>Qt::AlignLeading|Qt::AlignLeft|Qt::AlignVCenter</set>
-           </property>
-           <property name="wordWrap">
-            <bool>false</bool>
-           </property>
-          </widget>
-         </item>
-        </layout>
-       </item>
-       <item>
-        <widget class="QToolButton" name="buttonEject_5">
-         <property name="enabled">
-          <bool>true</bool>
-         </property>
-         <property name="minimumSize">
-          <size>
-           <width>21</width>
-           <height>25</height>
-          </size>
-         </property>
-         <property name="maximumSize">
-          <size>
-           <width>21</width>
-           <height>25</height>
-          </size>
-         </property>
-        </widget>
-       </item>
-      </layout>
-     </widget>
-    </item>
-    <item row="3" column="0">
-     <widget class="QFrame" name="horizontalFrame_4">
-      <property name="enabled">
-       <bool>true</bool>
-      </property>
-      <property name="sizePolicy">
-       <sizepolicy hsizetype="Expanding" vsizetype="Fixed">
-        <horstretch>0</horstretch>
-        <verstretch>0</verstretch>
-       </sizepolicy>
-      </property>
-      <property name="minimumSize">
-       <size>
-        <width>330</width>
-        <height>0</height>
-       </size>
-      </property>
-      <property name="contextMenuPolicy">
-       <enum>Qt::ActionsContextMenu</enum>
-      </property>
-      <property name="autoFillBackground">
-       <bool>false</bool>
-      </property>
-      <property name="frameShape">
-       <enum>QFrame::Panel</enum>
-      </property>
-      <property name="frameShadow">
-       <enum>QFrame::Raised</enum>
-      </property>
-      <layout class="QHBoxLayout" name="horizontalLayout_4">
-       <property name="spacing">
-        <number>3</number>
-       </property>
-       <property name="leftMargin">
-        <number>3</number>
-       </property>
-       <property name="topMargin">
-        <number>3</number>
-       </property>
-       <property name="rightMargin">
-        <number>3</number>
-       </property>
-       <property name="bottomMargin">
-        <number>3</number>
-       </property>
-       <item>
-        <widget class="QLabel" name="label_10">
-         <property name="enabled">
-          <bool>true</bool>
-         </property>
-         <property name="sizePolicy">
-          <sizepolicy hsizetype="Fixed" vsizetype="Fixed">
-           <horstretch>0</horstretch>
-           <verstretch>0</verstretch>
-          </sizepolicy>
-         </property>
-         <property name="palette">
-          <palette>
-           <active>
-            <colorrole role="WindowText">
-             <brush brushstyle="SolidPattern">
-              <color alpha="255">
-               <red>104</red>
-               <green>104</green>
-               <blue>104</blue>
-              </color>
-             </brush>
-            </colorrole>
-           </active>
-           <inactive>
-            <colorrole role="WindowText">
-             <brush brushstyle="SolidPattern">
-              <color alpha="255">
-               <red>104</red>
-               <green>104</green>
-               <blue>104</blue>
-              </color>
-             </brush>
-            </colorrole>
-           </inactive>
-           <disabled>
-            <colorrole role="WindowText">
-             <brush brushstyle="SolidPattern">
-              <color alpha="255">
-               <red>120</red>
-               <green>120</green>
-               <blue>120</blue>
-              </color>
-             </brush>
-            </colorrole>
-           </disabled>
-          </palette>
-         </property>
-         <property name="font">
-          <font>
-           <weight>75</weight>
-           <bold>true</bold>
-          </font>
-         </property>
-         <property name="text">
-          <string>4:</string>
-         </property>
-         <property name="margin">
-          <number>5</number>
-         </property>
-        </widget>
-       </item>
-       <item>
-        <widget class="QToolButton" name="buttonMountDisk_4">
-         <property name="enabled">
-          <bool>true</bool>
-         </property>
-         <property name="minimumSize">
-          <size>
-           <width>28</width>
-           <height>28</height>
-          </size>
-         </property>
-         <property name="maximumSize">
-          <size>
-           <width>28</width>
-           <height>28</height>
-          </size>
-         </property>
-        </widget>
-       </item>
-       <item>
-        <widget class="QToolButton" name="buttonMountFolder_4">
-         <property name="enabled">
-          <bool>true</bool>
-         </property>
-         <property name="minimumSize">
-          <size>
-           <width>28</width>
-           <height>28</height>
-          </size>
-         </property>
-         <property name="maximumSize">
-          <size>
-           <width>28</width>
-           <height>28</height>
-          </size>
-         </property>
-        </widget>
-       </item>
-       <item>
-        <widget class="QToolButton" name="buttonSave_4">
-         <property name="enabled">
-          <bool>true</bool>
-         </property>
-         <property name="minimumSize">
-          <size>
-           <width>28</width>
-           <height>28</height>
-          </size>
-         </property>
-         <property name="maximumSize">
-          <size>
-           <width>28</width>
-           <height>28</height>
-          </size>
-         </property>
-         <property name="checkable">
-          <bool>true</bool>
-         </property>
-        </widget>
-       </item>
-       <item>
-        <widget class="QToolButton" name="autoSave_4">
-         <property name="enabled">
-          <bool>true</bool>
-         </property>
-         <property name="minimumSize">
-          <size>
-           <width>28</width>
-           <height>28</height>
-          </size>
-         </property>
-         <property name="maximumSize">
-          <size>
-           <width>28</width>
-           <height>28</height>
-          </size>
-         </property>
-         <property name="text">
-          <string/>
-         </property>
-         <property name="checkable">
-          <bool>false</bool>
-         </property>
-        </widget>
-       </item>
-       <item>
-        <widget class="QToolButton" name="buttonEditDisk_4">
-         <property name="enabled">
-          <bool>true</bool>
-         </property>
-         <property name="minimumSize">
-          <size>
-           <width>28</width>
-           <height>28</height>
-          </size>
-         </property>
-         <property name="maximumSize">
-          <size>
-           <width>28</width>
-           <height>28</height>
-          </size>
-         </property>
-         <property name="checkable">
-          <bool>false</bool>
-         </property>
-        </widget>
-       </item>
-       <item>
-        <layout class="QVBoxLayout" name="verticalLayout_4">
-         <property name="spacing">
-          <number>0</number>
-         </property>
-         <property name="leftMargin">
-          <number>5</number>
-         </property>
-         <property name="rightMargin">
-          <number>5</number>
-         </property>
-         <item>
-          <widget class="QLabel" name="labelFileName_4">
-           <property name="enabled">
-            <bool>true</bool>
-           </property>
-           <property name="sizePolicy">
-            <sizepolicy hsizetype="Ignored" vsizetype="Fixed">
-             <horstretch>0</horstretch>
-             <verstretch>0</verstretch>
-            </sizepolicy>
-           </property>
-           <property name="autoFillBackground">
-            <bool>false</bool>
-           </property>
-           <property name="text">
-            <string/>
-           </property>
-           <property name="textFormat">
-            <enum>Qt::PlainText</enum>
-           </property>
-           <property name="wordWrap">
-            <bool>false</bool>
-           </property>
-          </widget>
-         </item>
-         <item>
-          <widget class="QLabel" name="labelImageProperties_4">
-           <property name="enabled">
-            <bool>true</bool>
-           </property>
-           <property name="sizePolicy">
-            <sizepolicy hsizetype="Preferred" vsizetype="Fixed">
-             <horstretch>0</horstretch>
-             <verstretch>0</verstretch>
-            </sizepolicy>
-           </property>
-           <property name="palette">
-            <palette>
-             <active>
-              <colorrole role="WindowText">
-               <brush brushstyle="SolidPattern">
-                <color alpha="255">
-                 <red>128</red>
-                 <green>128</green>
-                 <blue>128</blue>
-                </color>
-               </brush>
-              </colorrole>
-              <colorrole role="Mid">
-               <brush brushstyle="SolidPattern">
-                <color alpha="255">
-                 <red>157</red>
-                 <green>155</green>
-                 <blue>144</blue>
-                </color>
-               </brush>
-              </colorrole>
-             </active>
-             <inactive>
-              <colorrole role="WindowText">
-               <brush brushstyle="SolidPattern">
-                <color alpha="255">
-                 <red>128</red>
-                 <green>128</green>
-                 <blue>128</blue>
-                </color>
-               </brush>
-              </colorrole>
-              <colorrole role="Mid">
-               <brush brushstyle="SolidPattern">
-                <color alpha="255">
-                 <red>157</red>
-                 <green>155</green>
-                 <blue>144</blue>
-                </color>
-               </brush>
-              </colorrole>
-             </inactive>
-             <disabled>
-              <colorrole role="WindowText">
-               <brush brushstyle="SolidPattern">
-                <color alpha="255">
-                 <red>118</red>
-                 <green>116</green>
-                 <blue>108</blue>
-                </color>
-               </brush>
-              </colorrole>
-              <colorrole role="Mid">
-               <brush brushstyle="SolidPattern">
-                <color alpha="255">
-                 <red>157</red>
-                 <green>155</green>
-                 <blue>144</blue>
-                </color>
-               </brush>
-              </colorrole>
-             </disabled>
-            </palette>
-           </property>
-           <property name="textFormat">
-            <enum>Qt::PlainText</enum>
-           </property>
-           <property name="alignment">
-            <set>Qt::AlignLeading|Qt::AlignLeft|Qt::AlignVCenter</set>
-           </property>
-           <property name="wordWrap">
-            <bool>false</bool>
-           </property>
-          </widget>
-         </item>
-        </layout>
-       </item>
-       <item>
-        <widget class="QToolButton" name="buttonEject_4">
-         <property name="enabled">
-          <bool>true</bool>
-         </property>
-         <property name="minimumSize">
-          <size>
-           <width>21</width>
-           <height>25</height>
-          </size>
-         </property>
-         <property name="maximumSize">
-          <size>
-           <width>21</width>
-           <height>25</height>
-          </size>
-         </property>
-        </widget>
-       </item>
-      </layout>
-     </widget>
-    </item>
-    <item row="6" column="1">
-     <widget class="QFrame" name="horizontalFrame_15">
-      <property name="enabled">
-       <bool>true</bool>
-      </property>
-      <property name="sizePolicy">
-       <sizepolicy hsizetype="Expanding" vsizetype="Fixed">
-        <horstretch>0</horstretch>
-        <verstretch>0</verstretch>
-       </sizepolicy>
-      </property>
-      <property name="minimumSize">
-       <size>
-        <width>330</width>
-        <height>0</height>
-       </size>
-      </property>
-      <property name="contextMenuPolicy">
-       <enum>Qt::ActionsContextMenu</enum>
-      </property>
-      <property name="autoFillBackground">
-       <bool>false</bool>
-      </property>
-      <property name="frameShape">
-       <enum>QFrame::Panel</enum>
-      </property>
-      <property name="frameShadow">
-       <enum>QFrame::Raised</enum>
-      </property>
-      <layout class="QHBoxLayout" name="horizontalLayout_15">
-       <property name="spacing">
-        <number>3</number>
-       </property>
-       <property name="leftMargin">
-        <number>3</number>
-       </property>
-       <property name="topMargin">
-        <number>3</number>
-       </property>
-       <property name="rightMargin">
-        <number>3</number>
-       </property>
-       <property name="bottomMargin">
-        <number>3</number>
-       </property>
-       <item>
-        <widget class="QLabel" name="label_29">
-         <property name="enabled">
-          <bool>true</bool>
-         </property>
-         <property name="sizePolicy">
-          <sizepolicy hsizetype="Fixed" vsizetype="Fixed">
-           <horstretch>0</horstretch>
-           <verstretch>0</verstretch>
-          </sizepolicy>
-         </property>
-         <property name="palette">
-          <palette>
-           <active>
-            <colorrole role="WindowText">
-             <brush brushstyle="SolidPattern">
-              <color alpha="255">
-               <red>104</red>
-               <green>104</green>
-               <blue>104</blue>
-              </color>
-             </brush>
-            </colorrole>
-           </active>
-           <inactive>
-            <colorrole role="WindowText">
-             <brush brushstyle="SolidPattern">
-              <color alpha="255">
-               <red>104</red>
-               <green>104</green>
-               <blue>104</blue>
-              </color>
-             </brush>
-            </colorrole>
-           </inactive>
-           <disabled>
-            <colorrole role="WindowText">
-             <brush brushstyle="SolidPattern">
-              <color alpha="255">
-               <red>120</red>
-               <green>120</green>
-               <blue>120</blue>
-              </color>
-             </brush>
-            </colorrole>
-           </disabled>
-          </palette>
-         </property>
-         <property name="font">
-          <font>
-           <weight>75</weight>
-           <bold>true</bold>
-          </font>
-         </property>
-         <property name="text">
-          <string>O:</string>
-         </property>
-         <property name="margin">
-          <number>5</number>
-         </property>
-        </widget>
-       </item>
-       <item>
-        <widget class="QToolButton" name="buttonMountDisk_15">
-         <property name="enabled">
-          <bool>true</bool>
-         </property>
-         <property name="minimumSize">
-          <size>
-           <width>28</width>
-           <height>28</height>
-          </size>
-         </property>
-         <property name="maximumSize">
-          <size>
-           <width>28</width>
-           <height>28</height>
-          </size>
-         </property>
-        </widget>
-       </item>
-       <item>
-        <widget class="QToolButton" name="buttonMountFolder_15">
-         <property name="enabled">
-          <bool>true</bool>
-         </property>
-         <property name="minimumSize">
-          <size>
-           <width>28</width>
-           <height>28</height>
-          </size>
-         </property>
-         <property name="maximumSize">
-          <size>
-           <width>28</width>
-           <height>28</height>
-          </size>
-         </property>
-        </widget>
-       </item>
-       <item>
-        <widget class="QToolButton" name="buttonSave_15">
-         <property name="enabled">
-          <bool>true</bool>
-         </property>
-         <property name="minimumSize">
-          <size>
-           <width>28</width>
-           <height>28</height>
-          </size>
-         </property>
-         <property name="maximumSize">
-          <size>
-           <width>28</width>
-           <height>28</height>
-          </size>
-         </property>
-         <property name="checkable">
-          <bool>true</bool>
-         </property>
-        </widget>
-       </item>
-       <item>
-        <widget class="QToolButton" name="autoSave_15">
-         <property name="enabled">
-          <bool>true</bool>
-         </property>
-         <property name="minimumSize">
-          <size>
-           <width>28</width>
-           <height>28</height>
-          </size>
-         </property>
-         <property name="maximumSize">
-          <size>
-           <width>28</width>
-           <height>28</height>
-          </size>
-         </property>
-         <property name="text">
-          <string/>
-         </property>
-         <property name="checkable">
-          <bool>false</bool>
-         </property>
-        </widget>
-       </item>
-       <item>
-        <widget class="QToolButton" name="buttonEditDisk_15">
-         <property name="enabled">
-          <bool>true</bool>
-         </property>
-         <property name="minimumSize">
-          <size>
-           <width>28</width>
-           <height>28</height>
-          </size>
-         </property>
-         <property name="maximumSize">
-          <size>
-           <width>28</width>
-           <height>28</height>
-          </size>
-         </property>
-         <property name="checkable">
-          <bool>false</bool>
-         </property>
-        </widget>
-       </item>
-       <item>
-        <layout class="QVBoxLayout" name="verticalLayout_15">
-         <property name="spacing">
-          <number>0</number>
-         </property>
-         <property name="leftMargin">
-          <number>5</number>
-         </property>
-         <property name="rightMargin">
-          <number>5</number>
-         </property>
-         <item>
-          <widget class="QLabel" name="labelFileName_15">
-           <property name="enabled">
-            <bool>true</bool>
-           </property>
-           <property name="sizePolicy">
-            <sizepolicy hsizetype="Ignored" vsizetype="Fixed">
-             <horstretch>0</horstretch>
-             <verstretch>0</verstretch>
-            </sizepolicy>
-           </property>
-           <property name="autoFillBackground">
-            <bool>false</bool>
-           </property>
-           <property name="text">
-            <string/>
-           </property>
-           <property name="textFormat">
-            <enum>Qt::PlainText</enum>
-           </property>
-           <property name="wordWrap">
-            <bool>false</bool>
-           </property>
-          </widget>
-         </item>
-         <item>
-          <widget class="QLabel" name="labelImageProperties_15">
-           <property name="enabled">
-            <bool>true</bool>
-           </property>
-           <property name="sizePolicy">
-            <sizepolicy hsizetype="Preferred" vsizetype="Fixed">
-             <horstretch>0</horstretch>
-             <verstretch>0</verstretch>
-            </sizepolicy>
-           </property>
-           <property name="palette">
-            <palette>
-             <active>
-              <colorrole role="WindowText">
-               <brush brushstyle="SolidPattern">
-                <color alpha="255">
-                 <red>128</red>
-                 <green>128</green>
-                 <blue>128</blue>
-                </color>
-               </brush>
-              </colorrole>
-              <colorrole role="Mid">
-               <brush brushstyle="SolidPattern">
-                <color alpha="255">
-                 <red>157</red>
-                 <green>155</green>
-                 <blue>144</blue>
-                </color>
-               </brush>
-              </colorrole>
-             </active>
-             <inactive>
-              <colorrole role="WindowText">
-               <brush brushstyle="SolidPattern">
-                <color alpha="255">
-                 <red>128</red>
-                 <green>128</green>
-                 <blue>128</blue>
-                </color>
-               </brush>
-              </colorrole>
-              <colorrole role="Mid">
-               <brush brushstyle="SolidPattern">
-                <color alpha="255">
-                 <red>157</red>
-                 <green>155</green>
-                 <blue>144</blue>
-                </color>
-               </brush>
-              </colorrole>
-             </inactive>
-             <disabled>
-              <colorrole role="WindowText">
-               <brush brushstyle="SolidPattern">
-                <color alpha="255">
-                 <red>118</red>
-                 <green>116</green>
-                 <blue>108</blue>
-                </color>
-               </brush>
-              </colorrole>
-              <colorrole role="Mid">
-               <brush brushstyle="SolidPattern">
-                <color alpha="255">
-                 <red>157</red>
-                 <green>155</green>
-                 <blue>144</blue>
-                </color>
-               </brush>
-              </colorrole>
-             </disabled>
-            </palette>
-           </property>
-           <property name="textFormat">
-            <enum>Qt::PlainText</enum>
-           </property>
-           <property name="alignment">
-            <set>Qt::AlignLeading|Qt::AlignLeft|Qt::AlignVCenter</set>
-           </property>
-           <property name="wordWrap">
-            <bool>false</bool>
-           </property>
-          </widget>
-         </item>
-        </layout>
-       </item>
-       <item>
-        <widget class="QToolButton" name="buttonEject_15">
-         <property name="enabled">
-          <bool>true</bool>
-         </property>
-         <property name="minimumSize">
-          <size>
-           <width>21</width>
-           <height>25</height>
-          </size>
-         </property>
-         <property name="maximumSize">
-          <size>
-           <width>21</width>
-           <height>25</height>
-          </size>
-         </property>
-        </widget>
-       </item>
-      </layout>
-     </widget>
-    </item>
-    <item row="3" column="1">
-     <widget class="QFrame" name="horizontalFrame_12">
-      <property name="enabled">
-       <bool>true</bool>
-      </property>
-      <property name="sizePolicy">
-       <sizepolicy hsizetype="Expanding" vsizetype="Fixed">
-        <horstretch>0</horstretch>
-        <verstretch>0</verstretch>
-       </sizepolicy>
-      </property>
-      <property name="minimumSize">
-       <size>
-        <width>330</width>
-        <height>0</height>
-       </size>
-      </property>
-      <property name="contextMenuPolicy">
-       <enum>Qt::ActionsContextMenu</enum>
-      </property>
-      <property name="autoFillBackground">
-       <bool>false</bool>
-      </property>
-      <property name="frameShape">
-       <enum>QFrame::Panel</enum>
-      </property>
-      <property name="frameShadow">
-       <enum>QFrame::Raised</enum>
-      </property>
-      <layout class="QHBoxLayout" name="horizontalLayout_12">
-       <property name="spacing">
-        <number>3</number>
-       </property>
-       <property name="leftMargin">
-        <number>3</number>
-       </property>
-       <property name="topMargin">
-        <number>3</number>
-       </property>
-       <property name="rightMargin">
-        <number>3</number>
-       </property>
-       <property name="bottomMargin">
-        <number>3</number>
-       </property>
-       <item>
-        <widget class="QLabel" name="label_26">
-         <property name="enabled">
-          <bool>true</bool>
-         </property>
-         <property name="sizePolicy">
-          <sizepolicy hsizetype="Fixed" vsizetype="Fixed">
-           <horstretch>0</horstretch>
-           <verstretch>0</verstretch>
-          </sizepolicy>
-         </property>
-         <property name="palette">
-          <palette>
-           <active>
-            <colorrole role="WindowText">
-             <brush brushstyle="SolidPattern">
-              <color alpha="255">
-               <red>104</red>
-               <green>104</green>
-               <blue>104</blue>
-              </color>
-             </brush>
-            </colorrole>
-           </active>
-           <inactive>
-            <colorrole role="WindowText">
-             <brush brushstyle="SolidPattern">
-              <color alpha="255">
-               <red>104</red>
-               <green>104</green>
-               <blue>104</blue>
-              </color>
-             </brush>
-            </colorrole>
-           </inactive>
-           <disabled>
-            <colorrole role="WindowText">
-             <brush brushstyle="SolidPattern">
-              <color alpha="255">
-               <red>120</red>
-               <green>120</green>
-               <blue>120</blue>
-              </color>
-             </brush>
-            </colorrole>
-           </disabled>
-          </palette>
-         </property>
-         <property name="font">
-          <font>
-           <weight>75</weight>
-           <bold>true</bold>
-          </font>
-         </property>
-         <property name="text">
-          <string>L:</string>
-         </property>
-         <property name="margin">
-          <number>5</number>
-         </property>
-        </widget>
-       </item>
-       <item>
-        <widget class="QToolButton" name="buttonMountDisk_12">
-         <property name="enabled">
-          <bool>true</bool>
-         </property>
-         <property name="minimumSize">
-          <size>
-           <width>28</width>
-           <height>28</height>
-          </size>
-         </property>
-         <property name="maximumSize">
-          <size>
-           <width>28</width>
-           <height>28</height>
-          </size>
-         </property>
-        </widget>
-       </item>
-       <item>
-        <widget class="QToolButton" name="buttonMountFolder_12">
-         <property name="enabled">
-          <bool>true</bool>
-         </property>
-         <property name="minimumSize">
-          <size>
-           <width>28</width>
-           <height>28</height>
-          </size>
-         </property>
-         <property name="maximumSize">
-          <size>
-           <width>28</width>
-           <height>28</height>
-          </size>
-         </property>
-        </widget>
-       </item>
-       <item>
-        <widget class="QToolButton" name="buttonSave_12">
-         <property name="enabled">
-          <bool>true</bool>
-         </property>
-         <property name="minimumSize">
-          <size>
-           <width>28</width>
-           <height>28</height>
-          </size>
-         </property>
-         <property name="maximumSize">
-          <size>
-           <width>28</width>
-           <height>28</height>
-          </size>
-         </property>
-         <property name="checkable">
-          <bool>true</bool>
-         </property>
-        </widget>
-       </item>
-       <item>
-        <widget class="QToolButton" name="autoSave_12">
-         <property name="enabled">
-          <bool>true</bool>
-         </property>
-         <property name="minimumSize">
-          <size>
-           <width>28</width>
-           <height>28</height>
-          </size>
-         </property>
-         <property name="maximumSize">
-          <size>
-           <width>28</width>
-           <height>28</height>
-          </size>
-         </property>
-         <property name="text">
-          <string/>
-         </property>
-         <property name="checkable">
-          <bool>false</bool>
-         </property>
-        </widget>
-       </item>
-       <item>
-        <widget class="QToolButton" name="buttonEditDisk_12">
-         <property name="enabled">
-          <bool>true</bool>
-         </property>
-         <property name="minimumSize">
-          <size>
-           <width>28</width>
-           <height>28</height>
-          </size>
-         </property>
-         <property name="maximumSize">
-          <size>
-           <width>28</width>
-           <height>28</height>
-          </size>
-         </property>
-         <property name="checkable">
-          <bool>false</bool>
-         </property>
-        </widget>
-       </item>
-       <item>
-        <layout class="QVBoxLayout" name="verticalLayout_12">
-         <property name="spacing">
-          <number>0</number>
-         </property>
-         <property name="leftMargin">
-          <number>5</number>
-         </property>
-         <property name="rightMargin">
-          <number>5</number>
-         </property>
-         <item>
-          <widget class="QLabel" name="labelFileName_12">
-           <property name="enabled">
-            <bool>true</bool>
-           </property>
-           <property name="sizePolicy">
-            <sizepolicy hsizetype="Ignored" vsizetype="Fixed">
-             <horstretch>0</horstretch>
-             <verstretch>0</verstretch>
-            </sizepolicy>
-           </property>
-           <property name="autoFillBackground">
-            <bool>false</bool>
-           </property>
-           <property name="text">
-            <string/>
-           </property>
-           <property name="textFormat">
-            <enum>Qt::PlainText</enum>
-           </property>
-           <property name="wordWrap">
-            <bool>false</bool>
-           </property>
-          </widget>
-         </item>
-         <item>
-          <widget class="QLabel" name="labelImageProperties_12">
-           <property name="enabled">
-            <bool>true</bool>
-           </property>
-           <property name="sizePolicy">
-            <sizepolicy hsizetype="Preferred" vsizetype="Fixed">
-             <horstretch>0</horstretch>
-             <verstretch>0</verstretch>
-            </sizepolicy>
-           </property>
-           <property name="palette">
-            <palette>
-             <active>
-              <colorrole role="WindowText">
-               <brush brushstyle="SolidPattern">
-                <color alpha="255">
-                 <red>128</red>
-                 <green>128</green>
-                 <blue>128</blue>
-                </color>
-               </brush>
-              </colorrole>
-              <colorrole role="Mid">
-               <brush brushstyle="SolidPattern">
-                <color alpha="255">
-                 <red>157</red>
-                 <green>155</green>
-                 <blue>144</blue>
-                </color>
-               </brush>
-              </colorrole>
-             </active>
-             <inactive>
-              <colorrole role="WindowText">
-               <brush brushstyle="SolidPattern">
-                <color alpha="255">
-                 <red>128</red>
-                 <green>128</green>
-                 <blue>128</blue>
-                </color>
-               </brush>
-              </colorrole>
-              <colorrole role="Mid">
-               <brush brushstyle="SolidPattern">
-                <color alpha="255">
-                 <red>157</red>
-                 <green>155</green>
-                 <blue>144</blue>
-                </color>
-               </brush>
-              </colorrole>
-             </inactive>
-             <disabled>
-              <colorrole role="WindowText">
-               <brush brushstyle="SolidPattern">
-                <color alpha="255">
-                 <red>118</red>
-                 <green>116</green>
-                 <blue>108</blue>
-                </color>
-               </brush>
-              </colorrole>
-              <colorrole role="Mid">
-               <brush brushstyle="SolidPattern">
-                <color alpha="255">
-                 <red>157</red>
-                 <green>155</green>
-                 <blue>144</blue>
-                </color>
-               </brush>
-              </colorrole>
-             </disabled>
-            </palette>
-           </property>
-           <property name="textFormat">
-            <enum>Qt::PlainText</enum>
-           </property>
-           <property name="alignment">
-            <set>Qt::AlignLeading|Qt::AlignLeft|Qt::AlignVCenter</set>
-           </property>
-           <property name="wordWrap">
-            <bool>false</bool>
-           </property>
-          </widget>
-         </item>
-        </layout>
-       </item>
-       <item>
-        <widget class="QToolButton" name="buttonEject_12">
-         <property name="enabled">
-          <bool>true</bool>
-         </property>
-         <property name="minimumSize">
-          <size>
-           <width>21</width>
-           <height>25</height>
-          </size>
-         </property>
-         <property name="maximumSize">
-          <size>
-           <width>21</width>
-           <height>25</height>
-          </size>
-         </property>
-        </widget>
-       </item>
-      </layout>
-     </widget>
-    </item>
-    <item row="8" column="0">
-     <widget class="QFrame" name="horizontalFrame_17">
-      <property name="enabled">
-       <bool>true</bool>
-      </property>
-      <property name="sizePolicy">
-       <sizepolicy hsizetype="Expanding" vsizetype="Fixed">
-        <horstretch>0</horstretch>
-        <verstretch>0</verstretch>
-       </sizepolicy>
-      </property>
-      <property name="minimumSize">
-       <size>
-        <width>330</width>
-        <height>0</height>
-       </size>
-      </property>
-      <property name="contextMenuPolicy">
-       <enum>Qt::ActionsContextMenu</enum>
-      </property>
-      <property name="autoFillBackground">
-       <bool>false</bool>
-      </property>
-      <property name="frameShape">
-       <enum>QFrame::Panel</enum>
-      </property>
-      <property name="frameShadow">
-       <enum>QFrame::Raised</enum>
-      </property>
-      <layout class="QHBoxLayout" name="horizontalLayout_17">
-       <property name="spacing">
-        <number>3</number>
-       </property>
-       <property name="leftMargin">
-        <number>3</number>
-       </property>
-       <property name="topMargin">
-        <number>3</number>
-       </property>
-       <property name="rightMargin">
-        <number>3</number>
-       </property>
-       <property name="bottomMargin">
-        <number>3</number>
-       </property>
-       <item>
-        <widget class="QLabel" name="label_30">
-         <property name="enabled">
-          <bool>true</bool>
-         </property>
-         <property name="sizePolicy">
-          <sizepolicy hsizetype="Fixed" vsizetype="Fixed">
-           <horstretch>0</horstretch>
-           <verstretch>0</verstretch>
-          </sizepolicy>
-         </property>
-         <property name="palette">
-          <palette>
-           <active>
-            <colorrole role="WindowText">
-             <brush brushstyle="SolidPattern">
-              <color alpha="255">
-               <red>104</red>
-               <green>104</green>
-               <blue>104</blue>
-              </color>
-             </brush>
-            </colorrole>
-           </active>
-           <inactive>
-            <colorrole role="WindowText">
-             <brush brushstyle="SolidPattern">
-              <color alpha="255">
-               <red>104</red>
-               <green>104</green>
-               <blue>104</blue>
-              </color>
-             </brush>
-            </colorrole>
-           </inactive>
-           <disabled>
-            <colorrole role="WindowText">
-             <brush brushstyle="SolidPattern">
-              <color alpha="255">
-               <red>120</red>
-               <green>120</green>
-               <blue>120</blue>
-              </color>
-             </brush>
-            </colorrole>
-           </disabled>
-          </palette>
-         </property>
-         <property name="font">
-          <font>
-           <weight>75</weight>
-           <bold>true</bold>
-          </font>
-         </property>
-         <property name="text">
-          <string>P1:</string>
-         </property>
-         <property name="margin">
-          <number>5</number>
-         </property>
-        </widget>
-       </item>
-       <item>
-        <widget class="QToolButton" name="buttonConnectPrinter_17">
-         <property name="enabled">
-          <bool>true</bool>
-         </property>
-         <property name="minimumSize">
-          <size>
-           <width>28</width>
-           <height>28</height>
-          </size>
-         </property>
-         <property name="maximumSize">
-          <size>
-           <width>28</width>
-           <height>28</height>
-          </size>
-         </property>
-        </widget>
-       </item>
-       <item>
-        <widget class="QComboBox" name="comboBoxPrinterType_17">
-         <item>
-          <property name="text">
-           <string>Text</string>
-          </property>
-         </item>
-         <item>
-          <property name="text">
-           <string>Atari 1027</string>
-          </property>
-         </item>
-        </widget>
-       </item>
-       <item>
-        <widget class="QToolButton" name="buttonDisconnectPrinter_17">
-         <property name="enabled">
-          <bool>true</bool>
-         </property>
-         <property name="minimumSize">
-          <size>
-           <width>21</width>
-           <height>25</height>
-          </size>
-         </property>
-         <property name="maximumSize">
-          <size>
-           <width>21</width>
-           <height>25</height>
-          </size>
-         </property>
-        </widget>
-       </item>
-      </layout>
-     </widget>
-    </item>
-    <item row="9" column="1">
-     <widget class="QFrame" name="horizontalFrame_20">
-      <property name="enabled">
-       <bool>true</bool>
-      </property>
-      <property name="sizePolicy">
-       <sizepolicy hsizetype="Expanding" vsizetype="Fixed">
-        <horstretch>0</horstretch>
-        <verstretch>0</verstretch>
-       </sizepolicy>
-      </property>
-      <property name="minimumSize">
-       <size>
-        <width>330</width>
-        <height>0</height>
-       </size>
-      </property>
-      <property name="contextMenuPolicy">
-       <enum>Qt::ActionsContextMenu</enum>
-      </property>
-      <property name="autoFillBackground">
-       <bool>false</bool>
-      </property>
-      <property name="frameShape">
-       <enum>QFrame::Panel</enum>
-      </property>
-      <property name="frameShadow">
-       <enum>QFrame::Raised</enum>
-      </property>
-      <layout class="QHBoxLayout" name="horizontalLayout_20">
-       <property name="spacing">
-        <number>3</number>
-       </property>
-       <property name="leftMargin">
-        <number>3</number>
-       </property>
-       <property name="topMargin">
-        <number>3</number>
-       </property>
-       <property name="rightMargin">
-        <number>3</number>
-       </property>
-       <property name="bottomMargin">
-        <number>3</number>
-       </property>
-       <item>
-        <widget class="QLabel" name="label_33">
-         <property name="enabled">
-          <bool>true</bool>
-         </property>
-         <property name="sizePolicy">
-          <sizepolicy hsizetype="Fixed" vsizetype="Fixed">
-           <horstretch>0</horstretch>
-           <verstretch>0</verstretch>
-          </sizepolicy>
-         </property>
-         <property name="palette">
-          <palette>
-           <active>
-            <colorrole role="WindowText">
-             <brush brushstyle="SolidPattern">
-              <color alpha="255">
-               <red>104</red>
-               <green>104</green>
-               <blue>104</blue>
-              </color>
-             </brush>
-            </colorrole>
-           </active>
-           <inactive>
-            <colorrole role="WindowText">
-             <brush brushstyle="SolidPattern">
-              <color alpha="255">
-               <red>104</red>
-               <green>104</green>
-               <blue>104</blue>
-              </color>
-             </brush>
-            </colorrole>
-           </inactive>
-           <disabled>
-            <colorrole role="WindowText">
-             <brush brushstyle="SolidPattern">
-              <color alpha="255">
-               <red>120</red>
-               <green>120</green>
-               <blue>120</blue>
-              </color>
-             </brush>
-            </colorrole>
-           </disabled>
-          </palette>
-         </property>
-         <property name="font">
-          <font>
-           <weight>75</weight>
-           <bold>true</bold>
-          </font>
-         </property>
-         <property name="text">
-          <string>P4:</string>
-         </property>
-         <property name="margin">
-          <number>5</number>
-         </property>
-        </widget>
-       </item>
-       <item>
-        <widget class="QToolButton" name="buttonConnectPrinter_20">
-         <property name="enabled">
-          <bool>true</bool>
-         </property>
-         <property name="minimumSize">
-          <size>
-           <width>28</width>
-           <height>28</height>
-          </size>
-         </property>
-         <property name="maximumSize">
-          <size>
-           <width>28</width>
-           <height>28</height>
-          </size>
-         </property>
-        </widget>
-       </item>
-       <item>
-        <widget class="QComboBox" name="comboBoxPrinterType_20">
-         <item>
-          <property name="text">
-           <string>Text</string>
-          </property>
-         </item>
-         <item>
-          <property name="text">
-           <string>Atari 1027</string>
-          </property>
-         </item>
-        </widget>
-       </item>
-       <item>
-        <widget class="QToolButton" name="buttonDisconnectPrinter_20">
-         <property name="enabled">
-          <bool>true</bool>
-         </property>
-         <property name="minimumSize">
-          <size>
-           <width>21</width>
-           <height>25</height>
-          </size>
-         </property>
-         <property name="maximumSize">
-          <size>
-           <width>21</width>
-           <height>25</height>
-          </size>
-         </property>
-        </widget>
-       </item>
-      </layout>
-     </widget>
-    </item>
-    <item row="12" column="0" colspan="2">
-=======
-    <item row="1" column="0" colspan="2">
->>>>>>> b339f495
-     <widget class="QTextEdit" name="textEdit">
-      <property name="sizePolicy">
-       <sizepolicy hsizetype="Ignored" vsizetype="Ignored">
-        <horstretch>0</horstretch>
-        <verstretch>0</verstretch>
-       </sizepolicy>
-      </property>
-      <property name="minimumSize">
-       <size>
-        <width>0</width>
-        <height>16</height>
-       </size>
-      </property>
-      <property name="contextMenuPolicy">
-       <enum>Qt::DefaultContextMenu</enum>
-      </property>
-      <property name="textInteractionFlags">
-       <set>Qt::NoTextInteraction</set>
-      </property>
-     </widget>
-    </item>
-<<<<<<< HEAD
-    <item row="8" column="1">
-     <widget class="QFrame" name="horizontalFrame_19">
-      <property name="enabled">
-       <bool>true</bool>
-      </property>
-      <property name="sizePolicy">
-       <sizepolicy hsizetype="Expanding" vsizetype="Fixed">
-        <horstretch>0</horstretch>
-        <verstretch>0</verstretch>
-       </sizepolicy>
-      </property>
-      <property name="minimumSize">
-       <size>
-        <width>330</width>
-        <height>0</height>
-       </size>
-      </property>
-      <property name="contextMenuPolicy">
-       <enum>Qt::ActionsContextMenu</enum>
-      </property>
-      <property name="autoFillBackground">
-       <bool>false</bool>
-      </property>
-      <property name="frameShape">
-       <enum>QFrame::Panel</enum>
-      </property>
-      <property name="frameShadow">
-       <enum>QFrame::Raised</enum>
-      </property>
-      <layout class="QHBoxLayout" name="horizontalLayout_19">
-       <property name="spacing">
-        <number>3</number>
-       </property>
-       <property name="leftMargin">
-        <number>3</number>
-       </property>
-       <property name="topMargin">
-        <number>3</number>
-       </property>
-       <property name="rightMargin">
-        <number>3</number>
-       </property>
-       <property name="bottomMargin">
-        <number>3</number>
-       </property>
-       <item>
-        <widget class="QLabel" name="label_32">
-         <property name="enabled">
-          <bool>true</bool>
-         </property>
-         <property name="sizePolicy">
-          <sizepolicy hsizetype="Fixed" vsizetype="Fixed">
-           <horstretch>0</horstretch>
-           <verstretch>0</verstretch>
-          </sizepolicy>
-         </property>
-         <property name="palette">
-          <palette>
-           <active>
-            <colorrole role="WindowText">
-             <brush brushstyle="SolidPattern">
-              <color alpha="255">
-               <red>104</red>
-               <green>104</green>
-               <blue>104</blue>
-              </color>
-             </brush>
-            </colorrole>
-           </active>
-           <inactive>
-            <colorrole role="WindowText">
-             <brush brushstyle="SolidPattern">
-              <color alpha="255">
-               <red>104</red>
-               <green>104</green>
-               <blue>104</blue>
-              </color>
-             </brush>
-            </colorrole>
-           </inactive>
-           <disabled>
-            <colorrole role="WindowText">
-             <brush brushstyle="SolidPattern">
-              <color alpha="255">
-               <red>120</red>
-               <green>120</green>
-               <blue>120</blue>
-              </color>
-             </brush>
-            </colorrole>
-           </disabled>
-          </palette>
-         </property>
-         <property name="font">
-          <font>
-           <weight>75</weight>
-           <bold>true</bold>
-          </font>
-         </property>
-         <property name="text">
-          <string>P3:</string>
-         </property>
-         <property name="margin">
-          <number>5</number>
-         </property>
-        </widget>
-       </item>
-       <item>
-        <widget class="QToolButton" name="buttonConnectPrinter_19">
-         <property name="enabled">
-          <bool>true</bool>
-         </property>
-         <property name="minimumSize">
-          <size>
-           <width>28</width>
-           <height>28</height>
-          </size>
-         </property>
-         <property name="maximumSize">
-          <size>
-           <width>28</width>
-           <height>28</height>
-          </size>
-         </property>
-        </widget>
-       </item>
-       <item>
-        <widget class="QComboBox" name="comboBoxPrinterType_19">
-         <item>
-          <property name="text">
-           <string>Text</string>
-          </property>
-         </item>
-         <item>
-          <property name="text">
-           <string>Atari 1027</string>
-          </property>
-         </item>
-        </widget>
-       </item>
-       <item>
-        <widget class="QToolButton" name="buttonDisconnectPrinter_19">
-         <property name="enabled">
-          <bool>true</bool>
-         </property>
-         <property name="minimumSize">
-          <size>
-           <width>21</width>
-           <height>25</height>
-          </size>
-         </property>
-         <property name="maximumSize">
-          <size>
-           <width>21</width>
-           <height>25</height>
-          </size>
-         </property>
-        </widget>
-       </item>
-      </layout>
-     </widget>
-    </item>
-    <item row="9" column="0">
-     <widget class="QFrame" name="horizontalFrame_18">
-      <property name="enabled">
-       <bool>true</bool>
-      </property>
-      <property name="sizePolicy">
-       <sizepolicy hsizetype="Expanding" vsizetype="Fixed">
-        <horstretch>0</horstretch>
-        <verstretch>0</verstretch>
-       </sizepolicy>
-      </property>
-      <property name="minimumSize">
-       <size>
-        <width>330</width>
-        <height>0</height>
-       </size>
-      </property>
-      <property name="contextMenuPolicy">
-       <enum>Qt::ActionsContextMenu</enum>
-      </property>
-      <property name="autoFillBackground">
-       <bool>false</bool>
-      </property>
-      <property name="frameShape">
-       <enum>QFrame::Panel</enum>
-      </property>
-      <property name="frameShadow">
-       <enum>QFrame::Raised</enum>
-      </property>
-      <layout class="QHBoxLayout" name="horizontalLayout_18">
-       <property name="spacing">
-        <number>3</number>
-       </property>
-       <property name="leftMargin">
-        <number>3</number>
-       </property>
-       <property name="topMargin">
-        <number>3</number>
-       </property>
-       <property name="rightMargin">
-        <number>3</number>
-       </property>
-       <property name="bottomMargin">
-        <number>3</number>
-       </property>
-       <item>
-        <widget class="QLabel" name="label_31">
-         <property name="enabled">
-          <bool>true</bool>
-         </property>
-         <property name="sizePolicy">
-          <sizepolicy hsizetype="Fixed" vsizetype="Fixed">
-           <horstretch>0</horstretch>
-           <verstretch>0</verstretch>
-          </sizepolicy>
-         </property>
-         <property name="palette">
-          <palette>
-           <active>
-            <colorrole role="WindowText">
-             <brush brushstyle="SolidPattern">
-              <color alpha="255">
-               <red>104</red>
-               <green>104</green>
-               <blue>104</blue>
-              </color>
-             </brush>
-            </colorrole>
-           </active>
-           <inactive>
-            <colorrole role="WindowText">
-             <brush brushstyle="SolidPattern">
-              <color alpha="255">
-               <red>104</red>
-               <green>104</green>
-               <blue>104</blue>
-              </color>
-             </brush>
-            </colorrole>
-           </inactive>
-           <disabled>
-            <colorrole role="WindowText">
-             <brush brushstyle="SolidPattern">
-              <color alpha="255">
-               <red>120</red>
-               <green>120</green>
-               <blue>120</blue>
-              </color>
-             </brush>
-            </colorrole>
-           </disabled>
-          </palette>
-         </property>
-         <property name="font">
-          <font>
-           <weight>75</weight>
-           <bold>true</bold>
-          </font>
-         </property>
-         <property name="text">
-          <string>P2:</string>
-         </property>
-         <property name="margin">
-          <number>5</number>
-         </property>
-        </widget>
-       </item>
-       <item>
-        <widget class="QToolButton" name="buttonConnectPrinter_18">
-         <property name="enabled">
-          <bool>true</bool>
-         </property>
-         <property name="minimumSize">
-          <size>
-           <width>28</width>
-           <height>28</height>
-          </size>
-         </property>
-         <property name="maximumSize">
-          <size>
-           <width>28</width>
-           <height>28</height>
-          </size>
-         </property>
-        </widget>
-       </item>
-       <item>
-        <widget class="QComboBox" name="comboBoxPrinterType_18">
-         <item>
-          <property name="text">
-           <string>Text</string>
-          </property>
-         </item>
-         <item>
-          <property name="text">
-           <string>Atari 1027</string>
-          </property>
-         </item>
-        </widget>
-       </item>
-       <item>
-        <widget class="QToolButton" name="buttonDisconnectPrinter_18">
-         <property name="enabled">
-          <bool>true</bool>
-         </property>
-         <property name="minimumSize">
-          <size>
-           <width>21</width>
-           <height>25</height>
-          </size>
-         </property>
-         <property name="maximumSize">
-          <size>
-           <width>21</width>
-           <height>25</height>
-          </size>
-         </property>
-        </widget>
-       </item>
-      </layout>
-     </widget>
-=======
-    <item row="0" column="0" colspan="2">
-     <layout class="QHBoxLayout" name="horizontalLayout">
-      <property name="sizeConstraint">
-       <enum>QLayout::SetDefaultConstraint</enum>
-      </property>
-      <item>
-       <layout class="QGridLayout" name="leftColumn"/>
-      </item>
-      <item>
-       <layout class="QGridLayout" name="rightColumn"/>
-      </item>
-     </layout>
->>>>>>> b339f495
-    </item>
-   </layout>
-  </widget>
-  <widget class="QMenuBar" name="menuBar">
-   <property name="geometry">
-    <rect>
-     <x>0</x>
-     <y>0</y>
-     <width>694</width>
-     <height>22</height>
-    </rect>
-   </property>
-   <property name="nativeMenuBar">
-    <bool>true</bool>
-   </property>
-   <widget class="QMenu" name="menu_Disk">
-    <property name="title">
-     <string>&amp;Disk</string>
-    </property>
-    <addaction name="actionNewImage"/>
-    <addaction name="actionMountDisk"/>
-    <addaction name="actionMountFolder"/>
-    <addaction name="actionHideShowDrives"/>
-    <addaction name="actionEjectAll"/>
-    <addaction name="separator"/>
-   </widget>
-   <widget class="QMenu" name="menu_File">
-    <property name="title">
-     <string>&amp;File</string>
-    </property>
-    <addaction name="actionStartEmulation"/>
-    <addaction name="actionBootExe"/>
-    <addaction name="actionPlaybackCassette"/>
-    <addaction name="actionPrinterEmulation"/>
-    <addaction name="actionShowPrinterTextOutput"/>
-    <addaction name="separator"/>
-    <addaction name="actionOpenSession"/>
-    <addaction name="actionSaveSession"/>
-    <addaction name="separator"/>
-    <addaction name="actionQuit"/>
-    <addaction name="separator"/>
-   </widget>
-   <widget class="QMenu" name="menu_Tools">
-    <property name="title">
-     <string>&amp;Tools</string>
-    </property>
-    <addaction name="actionOptions"/>
-   </widget>
-   <widget class="QMenu" name="menu_Help">
-    <property name="title">
-     <string>&amp;Help</string>
-    </property>
-    <addaction name="actionAbout"/>
-    <addaction name="actionDocumentation"/>
-   </widget>
-   <widget class="QMenu" name="menu_Window">
-    <property name="enabled">
-     <bool>true</bool>
-    </property>
-    <property name="title">
-     <string>Window</string>
-    </property>
-    <addaction name="actionToggleMiniMode"/>
-    <addaction name="actionToggleShade"/>
-    <addaction name="actionLogWindow"/>
-   </widget>
-   <addaction name="menu_File"/>
-   <addaction name="menu_Disk"/>
-   <addaction name="menu_Tools"/>
-   <addaction name="menu_Window"/>
-   <addaction name="menu_Help"/>
-  </widget>
-  <widget class="QStatusBar" name="statusBar"/>
-  <action name="actionEjectAll">
-   <property name="checkable">
-    <bool>false</bool>
-   </property>
-   <property name="enabled">
-    <bool>true</bool>
-   </property>
-   <property name="icon">
-    <iconset resource="icons.qrc">
-     <normaloff>:/icons/silk-icons/icons/control_eject.png</normaloff>:/icons/silk-icons/icons/control_eject.png</iconset>
-   </property>
-   <property name="text">
-    <string>Unmount &amp;all</string>
-   </property>
-   <property name="statusTip">
-    <string>Unmount all</string>
-   </property>
-   <property name="shortcut">
-    <string>Ctrl+U</string>
-   </property>
-   <property name="iconVisibleInMenu">
-    <bool>true</bool>
-   </property>
-  </action>
-  <action name="actionOptions">
-   <property name="icon">
-    <iconset resource="icons.qrc">
-     <normaloff>:/icons/other-icons/run.ico</normaloff>:/icons/other-icons/run.ico</iconset>
-   </property>
-   <property name="text">
-    <string>&amp;Options...</string>
-   </property>
-   <property name="toolTip">
-    <string>Open options dialog</string>
-   </property>
-   <property name="statusTip">
-    <string>Open options dialog</string>
-   </property>
-   <property name="shortcut">
-    <string>Ctrl+O</string>
-   </property>
-  </action>
-  <action name="actionStartEmulation">
-   <property name="checkable">
-    <bool>true</bool>
-   </property>
-   <property name="checked">
-    <bool>false</bool>
-   </property>
-   <property name="icon">
-    <iconset resource="icons.qrc">
-     <normaloff>:/icons/silk-icons/icons/disconnect.png</normaloff>
-     <normalon>:/icons/silk-icons/icons/connect.png</normalon>:/icons/silk-icons/icons/disconnect.png</iconset>
-   </property>
-   <property name="text">
-    <string>&amp;Start emulation</string>
-   </property>
-   <property name="toolTip">
-    <string>Start SIO peripheral emulation</string>
-   </property>
-   <property name="statusTip">
-    <string>Start SIO peripheral emulation</string>
-   </property>
-   <property name="shortcut">
-    <string>Alt+E</string>
-   </property>
-   <property name="iconVisibleInMenu">
-    <bool>true</bool>
-   </property>
-  </action>
-  <action name="actionMountRecent_0">
-   <property name="text">
-    <string notr="true"/>
-   </property>
-   <property name="toolTip">
-    <string>Mount to the first available slot</string>
-   </property>
-   <property name="statusTip">
-    <string>Mount to the first available slot</string>
-   </property>
-  </action>
-  <action name="actionMountDisk">
-   <property name="icon">
-    <iconset resource="icons.qrc">
-     <normaloff>:/icons/oxygen-icons/16x16/devices/3floppy_unmount.png</normaloff>:/icons/oxygen-icons/16x16/devices/3floppy_unmount.png</iconset>
-   </property>
-   <property name="text">
-    <string>Mount &amp;disk image...</string>
-   </property>
-   <property name="toolTip">
-    <string>Mount a disk image to the first available slot</string>
-   </property>
-   <property name="statusTip">
-    <string>Mount a disk image to the first available slot</string>
-   </property>
-   <property name="shortcut">
-    <string>Ctrl+D</string>
-   </property>
-  </action>
-  <action name="actionMountFolder">
-   <property name="icon">
-    <iconset resource="icons.qrc">
-     <normaloff>:/icons/silk-icons/icons/folder.png</normaloff>:/icons/silk-icons/icons/folder.png</iconset>
-   </property>
-   <property name="text">
-    <string>Mount &amp;folder image...</string>
-   </property>
-   <property name="toolTip">
-    <string>Mount a folder image to the first available slot</string>
-   </property>
-   <property name="statusTip">
-    <string>Mount a folder image to the first available slot</string>
-   </property>
-   <property name="shortcut">
-    <string>Ctrl+F</string>
-   </property>
-  </action>
-  <action name="actionNewImage">
-   <property name="icon">
-    <iconset resource="icons.qrc">
-     <normaloff>:/icons/oxygen-icons/16x16/devices/media_floppy.png</normaloff>:/icons/oxygen-icons/16x16/devices/media_floppy.png</iconset>
-   </property>
-   <property name="text">
-    <string>New disk image...</string>
-   </property>
-   <property name="toolTip">
-    <string>Create a new disk image file and mount it to the first available slot</string>
-   </property>
-   <property name="statusTip">
-    <string>Create a new disk image file and mount it to the first available slot</string>
-   </property>
-   <property name="shortcut">
-    <string>Ctrl+N</string>
-   </property>
-   <property name="iconVisibleInMenu">
-    <bool>true</bool>
-   </property>
-  </action>
-  <action name="actionSaveSession">
-   <property name="icon">
-    <iconset resource="icons.qrc">
-     <normaloff>:/icons/silk-icons/icons/monitor_go.png</normaloff>:/icons/silk-icons/icons/monitor_go.png</iconset>
-   </property>
-   <property name="text">
-    <string>&amp;Save session</string>
-   </property>
-   <property name="toolTip">
-    <string>Save current session to a file</string>
-   </property>
-   <property name="statusTip">
-    <string>Save current session</string>
-   </property>
-   <property name="shortcut">
-    <string>Alt+S</string>
-   </property>
-  </action>
-  <action name="actionOpenSession">
-   <property name="icon">
-    <iconset resource="icons.qrc">
-     <normaloff>:/icons/silk-icons/icons/monitor.png</normaloff>:/icons/silk-icons/icons/monitor.png</iconset>
-   </property>
-   <property name="text">
-    <string>&amp;Open session...</string>
-   </property>
-   <property name="toolTip">
-    <string>Open a previously saved session</string>
-   </property>
-   <property name="statusTip">
-    <string>Open a previously saved session</string>
-   </property>
-   <property name="shortcut">
-    <string>Alt+O</string>
-   </property>
-  </action>
-  <action name="actionBootExe">
-   <property name="icon">
-    <iconset resource="icons.qrc">
-     <normaloff>:/icons/other-icons/fuji.png</normaloff>:/icons/other-icons/fuji.png</iconset>
-   </property>
-   <property name="text">
-    <string>&amp;Boot Atari executable...</string>
-   </property>
-   <property name="toolTip">
-    <string>Boot an Atari executable</string>
-   </property>
-   <property name="statusTip">
-    <string>Boot an Atari executable</string>
-   </property>
-   <property name="shortcut">
-    <string>Alt+B</string>
-   </property>
-   <property name="visible">
-    <bool>true</bool>
-   </property>
-   <property name="iconVisibleInMenu">
-    <bool>true</bool>
-   </property>
-  </action>
-  <action name="actionSave_1">
-   <property name="enabled">
-    <bool>false</bool>
-   </property>
-   <property name="icon">
-    <iconset resource="icons.qrc">
-     <normaloff>:/icons/silk-icons/icons/drive_disk.png</normaloff>:/icons/silk-icons/icons/drive_disk.png</iconset>
-   </property>
-   <property name="text">
-    <string>Save</string>
-   </property>
-   <property name="toolTip">
-    <string>Save D1</string>
-   </property>
-   <property name="statusTip">
-    <string>Save D1</string>
-   </property>
-  </action>
-  <action name="actionShowPrinterTextOutput">
-   <property name="checkable">
-    <bool>true</bool>
-   </property>
-   <property name="icon">
-    <iconset resource="icons.qrc">
-     <normaloff>:/icons/oxygen-icons/16x16/devices/printer1.png</normaloff>:/icons/oxygen-icons/16x16/devices/printer1.png</iconset>
-   </property>
-   <property name="text">
-    <string>Show printer text output</string>
-   </property>
-   <property name="toolTip">
-    <string>Show printer text output</string>
-   </property>
-   <property name="statusTip">
-    <string>Show printer text output</string>
-   </property>
-   <property name="shortcut">
-    <string>Alt+Shift+T</string>
-   </property>
-  </action>
-  <action name="actionPlaybackCassette">
-   <property name="icon">
-    <iconset resource="icons.qrc">
-     <normaloff>:/icons/oxygen-icons/16x16/devices/media_tape.png</normaloff>:/icons/oxygen-icons/16x16/devices/media_tape.png</iconset>
-   </property>
-   <property name="text">
-    <string>Playback cassette image...</string>
-   </property>
-   <property name="toolTip">
-    <string>Playback a cassette image</string>
-   </property>
-   <property name="statusTip">
-    <string>Playback a cassette image</string>
-   </property>
-   <property name="shortcut">
-    <string>Alt+C</string>
-   </property>
-  </action>
-  <action name="actionQuit">
-   <property name="icon">
-    <iconset resource="icons.qrc">
-     <normaloff>:/icons/oxygen-icons/16x16/actions/exit.png</normaloff>:/icons/oxygen-icons/16x16/actions/exit.png</iconset>
-   </property>
-   <property name="text">
-    <string>&amp;Quit</string>
-   </property>
-   <property name="statusTip">
-    <string>Quit RespeQt</string>
-   </property>
-   <property name="shortcut">
-    <string>Alt+Q</string>
-   </property>
-  </action>
-  <action name="actionAbout">
-   <property name="icon">
-    <iconset resource="icons.qrc">
-     <normaloff>:/icons/oxygen-icons/16x16/actions/help_about.png</normaloff>:/icons/oxygen-icons/16x16/actions/help_about.png</iconset>
-   </property>
-   <property name="text">
-    <string>&amp;About RespeQt</string>
-   </property>
-   <property name="shortcut">
-    <string>Ctrl+A</string>
-   </property>
-  </action>
-  <action name="actionHelp">
-   <property name="text">
-    <string>Help</string>
-   </property>
-  </action>
-  <action name="actionContents">
-   <property name="enabled">
-    <bool>false</bool>
-   </property>
-   <property name="text">
-    <string>Contents</string>
-   </property>
-  </action>
-  <action name="actionIndex">
-   <property name="text">
-    <string>Index</string>
-   </property>
-  </action>
-  <action name="actionDocumentation">
-   <property name="checkable">
-    <bool>true</bool>
-   </property>
-   <property name="icon">
-    <iconset resource="icons.qrc">
-     <normaloff>:/icons/oxygen-icons/16x16/actions/help_contents.png</normaloff>:/icons/oxygen-icons/16x16/actions/help_contents.png</iconset>
-   </property>
-   <property name="text">
-    <string>User Manual</string>
-   </property>
-   <property name="toolTip">
-    <string>User Manual</string>
-   </property>
-   <property name="statusTip">
-    <string>User Manual</string>
-   </property>
-   <property name="shortcut">
-    <string>Ctrl+Shift+U</string>
-   </property>
-  </action>
-  <action name="actionDefaultImageGroup">
-   <property name="icon">
-    <iconset resource="icons.qrc">
-     <normaloff>:/icons/oxygen-icons/16x16/actions/document_save_all.png</normaloff>:/icons/oxygen-icons/16x16/actions/document_save_all.png</iconset>
-   </property>
-   <property name="text">
-    <string>Save mounted image group as default</string>
-   </property>
-  </action>
-  <action name="actionPrinterEmulation">
-   <property name="checkable">
-    <bool>false</bool>
-   </property>
-   <property name="checked">
-    <bool>false</bool>
-   </property>
-   <property name="icon">
-    <iconset resource="icons.qrc">
-     <normaloff>:/icons/silk-icons/icons/printer.png</normaloff>:/icons/silk-icons/icons/printer.png</iconset>
-   </property>
-   <property name="text">
-    <string>Stop printer emulation</string>
-   </property>
-   <property name="statusTip">
-    <string>Stop printer emulation</string>
-   </property>
-   <property name="shortcut">
-    <string>Alt+P</string>
-   </property>
-  </action>
-  <action name="actionHideShowDrives">
-   <property name="icon">
-    <iconset resource="icons.qrc">
-     <normaloff>:/icons/silk-icons/icons/drive_add.png</normaloff>:/icons/silk-icons/icons/drive_add.png</iconset>
-   </property>
-   <property name="text">
-    <string>Hide drives D9-DO</string>
-   </property>
-   <property name="shortcut">
-    <string>Alt+H</string>
-   </property>
-  </action>
-  <action name="actionToggleMiniMode">
-   <property name="icon">
-    <iconset resource="icons.qrc">
-     <normaloff>:/icons/other-icons/MiniCooper 22.ico</normaloff>:/icons/other-icons/MiniCooper 22.ico</iconset>
-   </property>
-   <property name="text">
-    <string>Toggle mini mode</string>
-   </property>
-   <property name="shortcut">
-    <string>Ctrl+M</string>
-   </property>
-  </action>
-  <action name="actionToggleShade">
-   <property name="enabled">
-    <bool>false</bool>
-   </property>
-   <property name="icon">
-    <iconset resource="icons.qrc">
-     <normaloff>:/icons/other-icons/fade.png</normaloff>:/icons/other-icons/fade.png</iconset>
-   </property>
-   <property name="text">
-    <string>Toggle shade mode</string>
-   </property>
-   <property name="shortcut">
-    <string>Ctrl+S</string>
-   </property>
-  </action>
-  <action name="actionLogWindow">
-   <property name="icon">
-    <iconset resource="icons.qrc">
-     <normaloff>:/icons/silk-icons/icons/page_white_text.png</normaloff>:/icons/silk-icons/icons/page_white_text.png</iconset>
-   </property>
-   <property name="text">
-    <string>Open log window</string>
-   </property>
-   <property name="toolTip">
-    <string>Open log window</string>
-   </property>
-   <property name="statusTip">
-    <string>Open log window</string>
-   </property>
-   <property name="shortcut">
-    <string>Ctrl+L</string>
-   </property>
-  </action>
-  <action name="actionConnectPrinter_17">
-   <property name="icon">
-    <iconset resource="icons.qrc">
-     <normaloff>:/icons/silk-icons/icons/printer.png</normaloff>:/icons/silk-icons/icons/printer.png</iconset>
-   </property>
-   <property name="text">
-    <string>Connect printer P1</string>
-   </property>
-   <property name="toolTip">
-    <string>Connect a system printer to P1</string>
-   </property>
-  </action>
-  <action name="actionSelectAtariPrinter_17">
-   <property name="text">
-    <string>Select Atari Printer</string>
-   </property>
-   <property name="toolTip">
-    <string>Select an Atari printer</string>
-   </property>
-  </action>
-  <action name="actionDisconnectPrinter_17">
-   <property name="icon">
-    <iconset resource="icons.qrc">
-     <normaloff>:/icons/silk-icons/icons/control_eject.png</normaloff>:/icons/silk-icons/icons/control_eject.png</iconset>
-   </property>
-   <property name="text">
-    <string>Disconnect printer P1</string>
-   </property>
-   <property name="toolTip">
-    <string>Disconnect the system printer from P1</string>
-   </property>
-  </action>
-  <action name="actionConnectPrinter_18">
-   <property name="icon">
-    <iconset resource="icons.qrc">
-     <normaloff>:/icons/silk-icons/icons/printer.png</normaloff>:/icons/silk-icons/icons/printer.png</iconset>
-   </property>
-   <property name="text">
-    <string>Connect printer P2</string>
-   </property>
-   <property name="toolTip">
-    <string>Connect a system printer to P2</string>
-   </property>
-  </action>
-  <action name="actionConnectPrinter_19">
-   <property name="icon">
-    <iconset resource="icons.qrc">
-     <normaloff>:/icons/silk-icons/icons/printer.png</normaloff>:/icons/silk-icons/icons/printer.png</iconset>
-   </property>
-   <property name="text">
-    <string>Connect printer P3</string>
-   </property>
-   <property name="toolTip">
-    <string>Connect a system printer to P3</string>
-   </property>
-  </action>
-  <action name="actionConnectPrinter_20">
-   <property name="icon">
-    <iconset resource="icons.qrc">
-     <normaloff>:/icons/silk-icons/icons/printer.png</normaloff>:/icons/silk-icons/icons/printer.png</iconset>
-   </property>
-   <property name="text">
-    <string>Connect printer P4</string>
-   </property>
-   <property name="toolTip">
-    <string>Connect a system printer to P4</string>
-   </property>
-  </action>
-  <action name="actionSelectAtariPrinter_18">
-   <property name="text">
-    <string>Select Atari Printer</string>
-   </property>
-   <property name="toolTip">
-    <string>Select an Atari printer</string>
-   </property>
-  </action>
-  <action name="actionSelectAtariPrinter_19">
-   <property name="text">
-    <string>Select Atari Printer</string>
-   </property>
-   <property name="toolTip">
-    <string>Select an Atari printer</string>
-   </property>
-  </action>
-  <action name="actionSelectAtariPrinter_20">
-   <property name="text">
-    <string>Select Atari Printer</string>
-   </property>
-   <property name="toolTip">
-    <string>Select an Atari printer</string>
-   </property>
-  </action>
-  <action name="actionDisconnectPrinter_18">
-   <property name="icon">
-    <iconset resource="icons.qrc">
-     <normaloff>:/icons/silk-icons/icons/control_eject.png</normaloff>:/icons/silk-icons/icons/control_eject.png</iconset>
-   </property>
-   <property name="text">
-    <string>Disconnect printer P2</string>
-   </property>
-   <property name="toolTip">
-    <string>Disconnect the system printer from P2</string>
-   </property>
-  </action>
-  <action name="actionDisconnectPrinter_19">
-   <property name="icon">
-    <iconset resource="icons.qrc">
-     <normaloff>:/icons/silk-icons/icons/control_eject.png</normaloff>:/icons/silk-icons/icons/control_eject.png</iconset>
-   </property>
-   <property name="text">
-    <string>Disconnect printer P3</string>
-   </property>
-   <property name="toolTip">
-    <string>Disconnect the system printer from P3</string>
-   </property>
-  </action>
-  <action name="actionDisconnectPrinter_20">
-   <property name="icon">
-    <iconset resource="icons.qrc">
-     <normaloff>:/icons/silk-icons/icons/control_eject.png</normaloff>:/icons/silk-icons/icons/control_eject.png</iconset>
-   </property>
-   <property name="text">
-    <string>Disconnect printer P4</string>
-   </property>
-   <property name="toolTip">
-    <string>Disconnect the system printer from P4</string>
-   </property>
-  </action>
- </widget>
- <layoutdefault spacing="6" margin="11"/>
- <resources>
-  <include location="icons.qrc"/>
- </resources>
- <connections/>
-</ui>
+<?xml version="1.0" encoding="UTF-8"?>
+<ui version="4.0">
+ <class>MainWindow</class>
+ <widget class="QMainWindow" name="MainWindow">
+  <property name="enabled">
+   <bool>true</bool>
+  </property>
+  <property name="geometry">
+   <rect>
+    <x>0</x>
+    <y>0</y>
+    <width>694</width>
+    <height>499</height>
+   </rect>
+  </property>
+  <property name="sizePolicy">
+   <sizepolicy hsizetype="Expanding" vsizetype="Expanding">
+    <horstretch>0</horstretch>
+    <verstretch>0</verstretch>
+   </sizepolicy>
+  </property>
+  <property name="windowIcon">
+   <iconset resource="icons.qrc">
+    <normaloff>:/icons/main-icon/RespeQt.ico</normaloff>:/icons/main-icon/RespeQt.ico</iconset>
+  </property>
+  <property name="styleSheet">
+   <string notr="true"/>
+  </property>
+  <property name="locale">
+   <locale language="English" country="UnitedStates"/>
+  </property>
+  <property name="iconSize">
+   <size>
+    <width>24</width>
+    <height>24</height>
+   </size>
+  </property>
+  <widget class="QWidget" name="centralWidget">
+   <property name="enabled">
+    <bool>true</bool>
+   </property>
+   <layout class="QGridLayout" name="gridLayout">
+    <item row="1" column="0" colspan="2">
+     <widget class="QTextEdit" name="textEdit">
+      <property name="sizePolicy">
+       <sizepolicy hsizetype="Ignored" vsizetype="Ignored">
+        <horstretch>0</horstretch>
+        <verstretch>0</verstretch>
+       </sizepolicy>
+      </property>
+      <property name="minimumSize">
+       <size>
+        <width>0</width>
+        <height>16</height>
+       </size>
+      </property>
+      <property name="contextMenuPolicy">
+       <enum>Qt::DefaultContextMenu</enum>
+      </property>
+      <property name="textInteractionFlags">
+       <set>Qt::NoTextInteraction</set>
+      </property>
+     </widget>
+    </item>
+    <item row="0" column="0" colspan="2">
+     <layout class="QHBoxLayout" name="horizontalLayout">
+      <property name="sizeConstraint">
+       <enum>QLayout::SetDefaultConstraint</enum>
+      </property>
+      <item>
+       <layout class="QGridLayout" name="leftColumn"/>
+      </item>
+      <item>
+       <layout class="QGridLayout" name="rightColumn"/>
+      </item>
+     </layout>
+    </item>
+   </layout>
+  </widget>
+  <widget class="QMenuBar" name="menuBar">
+   <property name="geometry">
+    <rect>
+     <x>0</x>
+     <y>0</y>
+     <width>694</width>
+     <height>22</height>
+    </rect>
+   </property>
+   <property name="nativeMenuBar">
+    <bool>false</bool>
+   </property>
+   <widget class="QMenu" name="menu_Disk">
+    <property name="title">
+     <string>&amp;Disk</string>
+    </property>
+    <addaction name="actionNewImage"/>
+    <addaction name="actionMountDisk"/>
+    <addaction name="actionMountFolder"/>
+    <addaction name="actionHideShowDrives"/>
+    <addaction name="actionEjectAll"/>
+    <addaction name="separator"/>
+   </widget>
+   <widget class="QMenu" name="menu_File">
+    <property name="title">
+     <string>&amp;File</string>
+    </property>
+    <addaction name="actionStartEmulation"/>
+    <addaction name="actionBootExe"/>
+    <addaction name="actionPlaybackCassette"/>
+    <addaction name="actionPrinterEmulation"/>
+    <addaction name="actionShowPrinterTextOutput"/>
+    <addaction name="separator"/>
+    <addaction name="actionOpenSession"/>
+    <addaction name="actionSaveSession"/>
+    <addaction name="separator"/>
+    <addaction name="actionQuit"/>
+    <addaction name="separator"/>
+   </widget>
+   <widget class="QMenu" name="menu_Tools">
+    <property name="title">
+     <string>&amp;Tools</string>
+    </property>
+    <addaction name="actionOptions"/>
+   </widget>
+   <widget class="QMenu" name="menu_Help">
+    <property name="title">
+     <string>&amp;Help</string>
+    </property>
+    <addaction name="actionAbout"/>
+    <addaction name="actionDocumentation"/>
+   </widget>
+   <widget class="QMenu" name="menu_Window">
+    <property name="enabled">
+     <bool>true</bool>
+    </property>
+    <property name="title">
+     <string>Window</string>
+    </property>
+    <addaction name="actionToggleMiniMode"/>
+    <addaction name="actionToggleShade"/>
+    <addaction name="actionLogWindow"/>
+   </widget>
+   <addaction name="menu_File"/>
+   <addaction name="menu_Disk"/>
+   <addaction name="menu_Tools"/>
+   <addaction name="menu_Window"/>
+   <addaction name="menu_Help"/>
+  </widget>
+  <widget class="QStatusBar" name="statusBar"/>
+  <action name="actionEjectAll">
+   <property name="checkable">
+    <bool>false</bool>
+   </property>
+   <property name="enabled">
+    <bool>true</bool>
+   </property>
+   <property name="icon">
+    <iconset resource="icons.qrc">
+     <normaloff>:/icons/silk-icons/icons/control_eject.png</normaloff>:/icons/silk-icons/icons/control_eject.png</iconset>
+   </property>
+   <property name="text">
+    <string>Unmount &amp;all</string>
+   </property>
+   <property name="statusTip">
+    <string>Unmount all</string>
+   </property>
+   <property name="shortcut">
+    <string>Ctrl+U</string>
+   </property>
+   <property name="iconVisibleInMenu">
+    <bool>true</bool>
+   </property>
+  </action>
+  <action name="actionOptions">
+   <property name="icon">
+    <iconset resource="icons.qrc">
+     <normaloff>:/icons/other-icons/run.ico</normaloff>:/icons/other-icons/run.ico</iconset>
+   </property>
+   <property name="text">
+    <string>&amp;Options...</string>
+   </property>
+   <property name="toolTip">
+    <string>Open options dialog</string>
+   </property>
+   <property name="statusTip">
+    <string>Open options dialog</string>
+   </property>
+   <property name="shortcut">
+    <string>Ctrl+O</string>
+   </property>
+  </action>
+  <action name="actionStartEmulation">
+   <property name="checkable">
+    <bool>true</bool>
+   </property>
+   <property name="checked">
+    <bool>false</bool>
+   </property>
+   <property name="icon">
+    <iconset resource="icons.qrc">
+     <normaloff>:/icons/silk-icons/icons/disconnect.png</normaloff>
+     <normalon>:/icons/silk-icons/icons/connect.png</normalon>:/icons/silk-icons/icons/disconnect.png</iconset>
+   </property>
+   <property name="text">
+    <string>&amp;Start emulation</string>
+   </property>
+   <property name="toolTip">
+    <string>Start SIO peripheral emulation</string>
+   </property>
+   <property name="statusTip">
+    <string>Start SIO peripheral emulation</string>
+   </property>
+   <property name="shortcut">
+    <string>Alt+E</string>
+   </property>
+   <property name="iconVisibleInMenu">
+    <bool>true</bool>
+   </property>
+  </action>
+  <action name="actionMountRecent_0">
+   <property name="text">
+    <string notr="true"/>
+   </property>
+   <property name="toolTip">
+    <string>Mount to the first available slot</string>
+   </property>
+   <property name="statusTip">
+    <string>Mount to the first available slot</string>
+   </property>
+  </action>
+  <action name="actionMountDisk">
+   <property name="icon">
+    <iconset resource="icons.qrc">
+     <normaloff>:/icons/oxygen-icons/16x16/devices/3floppy_unmount.png</normaloff>:/icons/oxygen-icons/16x16/devices/3floppy_unmount.png</iconset>
+   </property>
+   <property name="text">
+    <string>Mount &amp;disk image...</string>
+   </property>
+   <property name="toolTip">
+    <string>Mount a disk image to the first available slot</string>
+   </property>
+   <property name="statusTip">
+    <string>Mount a disk image to the first available slot</string>
+   </property>
+   <property name="shortcut">
+    <string>Ctrl+D</string>
+   </property>
+  </action>
+  <action name="actionMountFolder">
+   <property name="icon">
+    <iconset resource="icons.qrc">
+     <normaloff>:/icons/silk-icons/icons/folder.png</normaloff>:/icons/silk-icons/icons/folder.png</iconset>
+   </property>
+   <property name="text">
+    <string>Mount &amp;folder image...</string>
+   </property>
+   <property name="toolTip">
+    <string>Mount a folder image to the first available slot</string>
+   </property>
+   <property name="statusTip">
+    <string>Mount a folder image to the first available slot</string>
+   </property>
+   <property name="shortcut">
+    <string>Ctrl+F</string>
+   </property>
+  </action>
+  <action name="actionNewImage">
+   <property name="icon">
+    <iconset resource="icons.qrc">
+     <normaloff>:/icons/oxygen-icons/16x16/devices/media_floppy.png</normaloff>:/icons/oxygen-icons/16x16/devices/media_floppy.png</iconset>
+   </property>
+   <property name="text">
+    <string>New disk image...</string>
+   </property>
+   <property name="toolTip">
+    <string>Create a new disk image file and mount it to the first available slot</string>
+   </property>
+   <property name="statusTip">
+    <string>Create a new disk image file and mount it to the first available slot</string>
+   </property>
+   <property name="shortcut">
+    <string>Ctrl+N</string>
+   </property>
+   <property name="iconVisibleInMenu">
+    <bool>true</bool>
+   </property>
+  </action>
+  <action name="actionSaveSession">
+   <property name="icon">
+    <iconset resource="icons.qrc">
+     <normaloff>:/icons/silk-icons/icons/monitor_go.png</normaloff>:/icons/silk-icons/icons/monitor_go.png</iconset>
+   </property>
+   <property name="text">
+    <string>&amp;Save session</string>
+   </property>
+   <property name="toolTip">
+    <string>Save current session to a file</string>
+   </property>
+   <property name="statusTip">
+    <string>Save current session</string>
+   </property>
+   <property name="shortcut">
+    <string>Alt+S</string>
+   </property>
+  </action>
+  <action name="actionOpenSession">
+   <property name="icon">
+    <iconset resource="icons.qrc">
+     <normaloff>:/icons/silk-icons/icons/monitor.png</normaloff>:/icons/silk-icons/icons/monitor.png</iconset>
+   </property>
+   <property name="text">
+    <string>&amp;Open session...</string>
+   </property>
+   <property name="toolTip">
+    <string>Open a previously saved session</string>
+   </property>
+   <property name="statusTip">
+    <string>Open a previously saved session</string>
+   </property>
+   <property name="shortcut">
+    <string>Alt+O</string>
+   </property>
+  </action>
+  <action name="actionBootExe">
+   <property name="icon">
+    <iconset resource="icons.qrc">
+     <normaloff>:/icons/other-icons/fuji.png</normaloff>:/icons/other-icons/fuji.png</iconset>
+   </property>
+   <property name="text">
+    <string>&amp;Boot Atari executable...</string>
+   </property>
+   <property name="toolTip">
+    <string>Boot an Atari executable</string>
+   </property>
+   <property name="statusTip">
+    <string>Boot an Atari executable</string>
+   </property>
+   <property name="shortcut">
+    <string>Alt+B</string>
+   </property>
+   <property name="visible">
+    <bool>true</bool>
+   </property>
+   <property name="iconVisibleInMenu">
+    <bool>true</bool>
+   </property>
+  </action>
+  <action name="actionSave_1">
+   <property name="enabled">
+    <bool>false</bool>
+   </property>
+   <property name="icon">
+    <iconset resource="icons.qrc">
+     <normaloff>:/icons/silk-icons/icons/drive_disk.png</normaloff>:/icons/silk-icons/icons/drive_disk.png</iconset>
+   </property>
+   <property name="text">
+    <string>Save</string>
+   </property>
+   <property name="toolTip">
+    <string>Save D1</string>
+   </property>
+   <property name="statusTip">
+    <string>Save D1</string>
+   </property>
+  </action>
+  <action name="actionShowPrinterTextOutput">
+   <property name="checkable">
+    <bool>true</bool>
+   </property>
+   <property name="icon">
+    <iconset resource="icons.qrc">
+     <normaloff>:/icons/oxygen-icons/16x16/devices/printer1.png</normaloff>:/icons/oxygen-icons/16x16/devices/printer1.png</iconset>
+   </property>
+   <property name="text">
+    <string>Show printer text output</string>
+   </property>
+   <property name="toolTip">
+    <string>Show printer text output</string>
+   </property>
+   <property name="statusTip">
+    <string>Show printer text output</string>
+   </property>
+   <property name="shortcut">
+    <string>Alt+Shift+T</string>
+   </property>
+  </action>
+  <action name="actionPlaybackCassette">
+   <property name="icon">
+    <iconset resource="icons.qrc">
+     <normaloff>:/icons/oxygen-icons/16x16/devices/media_tape.png</normaloff>:/icons/oxygen-icons/16x16/devices/media_tape.png</iconset>
+   </property>
+   <property name="text">
+    <string>Playback cassette image...</string>
+   </property>
+   <property name="toolTip">
+    <string>Playback a cassette image</string>
+   </property>
+   <property name="statusTip">
+    <string>Playback a cassette image</string>
+   </property>
+   <property name="shortcut">
+    <string>Alt+C</string>
+   </property>
+  </action>
+  <action name="actionQuit">
+   <property name="icon">
+    <iconset resource="icons.qrc">
+     <normaloff>:/icons/oxygen-icons/16x16/actions/exit.png</normaloff>:/icons/oxygen-icons/16x16/actions/exit.png</iconset>
+   </property>
+   <property name="text">
+    <string>&amp;Quit</string>
+   </property>
+   <property name="statusTip">
+    <string>Quit RespeQt</string>
+   </property>
+   <property name="shortcut">
+    <string>Alt+Q</string>
+   </property>
+  </action>
+  <action name="actionAbout">
+   <property name="icon">
+    <iconset resource="icons.qrc">
+     <normaloff>:/icons/oxygen-icons/16x16/actions/help_about.png</normaloff>:/icons/oxygen-icons/16x16/actions/help_about.png</iconset>
+   </property>
+   <property name="text">
+    <string>&amp;About RespeQt</string>
+   </property>
+   <property name="shortcut">
+    <string>Ctrl+A</string>
+   </property>
+  </action>
+  <action name="actionHelp">
+   <property name="text">
+    <string>Help</string>
+   </property>
+  </action>
+  <action name="actionContents">
+   <property name="enabled">
+    <bool>false</bool>
+   </property>
+   <property name="text">
+    <string>Contents</string>
+   </property>
+  </action>
+  <action name="actionIndex">
+   <property name="text">
+    <string>Index</string>
+   </property>
+  </action>
+  <action name="actionDocumentation">
+   <property name="checkable">
+    <bool>true</bool>
+   </property>
+   <property name="icon">
+    <iconset resource="icons.qrc">
+     <normaloff>:/icons/oxygen-icons/16x16/actions/help_contents.png</normaloff>:/icons/oxygen-icons/16x16/actions/help_contents.png</iconset>
+   </property>
+   <property name="text">
+    <string>User Manual</string>
+   </property>
+   <property name="toolTip">
+    <string>User Manual</string>
+   </property>
+   <property name="statusTip">
+    <string>User Manual</string>
+   </property>
+   <property name="shortcut">
+    <string>Ctrl+Shift+U</string>
+   </property>
+  </action>
+  <action name="actionDefaultImageGroup">
+   <property name="icon">
+    <iconset resource="icons.qrc">
+     <normaloff>:/icons/oxygen-icons/16x16/actions/document_save_all.png</normaloff>:/icons/oxygen-icons/16x16/actions/document_save_all.png</iconset>
+   </property>
+   <property name="text">
+    <string>Save mounted image group as default</string>
+   </property>
+  </action>
+  <action name="actionPrinterEmulation">
+   <property name="checkable">
+    <bool>false</bool>
+   </property>
+   <property name="checked">
+    <bool>false</bool>
+   </property>
+   <property name="icon">
+    <iconset resource="icons.qrc">
+     <normaloff>:/icons/silk-icons/icons/printer.png</normaloff>:/icons/silk-icons/icons/printer.png</iconset>
+   </property>
+   <property name="text">
+    <string>Stop printer emulation</string>
+   </property>
+   <property name="statusTip">
+    <string>Stop printer emulation</string>
+   </property>
+   <property name="shortcut">
+    <string>Alt+P</string>
+   </property>
+  </action>
+  <action name="actionHideShowDrives">
+   <property name="icon">
+    <iconset resource="icons.qrc">
+     <normaloff>:/icons/silk-icons/icons/drive_add.png</normaloff>:/icons/silk-icons/icons/drive_add.png</iconset>
+   </property>
+   <property name="text">
+    <string>Hide drives D9-DO</string>
+   </property>
+   <property name="shortcut">
+    <string>Alt+H</string>
+   </property>
+  </action>
+  <action name="actionToggleMiniMode">
+   <property name="icon">
+    <iconset resource="icons.qrc">
+     <normaloff>:/icons/other-icons/MiniCooper 22.ico</normaloff>:/icons/other-icons/MiniCooper 22.ico</iconset>
+   </property>
+   <property name="text">
+    <string>Toggle mini mode</string>
+   </property>
+   <property name="shortcut">
+    <string>Ctrl+M</string>
+   </property>
+  </action>
+  <action name="actionToggleShade">
+   <property name="enabled">
+    <bool>false</bool>
+   </property>
+   <property name="icon">
+    <iconset resource="icons.qrc">
+     <normaloff>:/icons/other-icons/fade.png</normaloff>:/icons/other-icons/fade.png</iconset>
+   </property>
+   <property name="text">
+    <string>Toggle shade mode</string>
+   </property>
+   <property name="shortcut">
+    <string>Ctrl+S</string>
+   </property>
+  </action>
+  <action name="actionLogWindow">
+   <property name="icon">
+    <iconset resource="icons.qrc">
+     <normaloff>:/icons/silk-icons/icons/page_white_text.png</normaloff>:/icons/silk-icons/icons/page_white_text.png</iconset>
+   </property>
+   <property name="text">
+    <string>Open log window</string>
+   </property>
+   <property name="toolTip">
+    <string>Open log window</string>
+   </property>
+   <property name="statusTip">
+    <string>Open log window</string>
+   </property>
+   <property name="shortcut">
+    <string>Ctrl+L</string>
+   </property>
+  </action>
+ </widget>
+ <layoutdefault spacing="6" margin="11"/>
+ <resources>
+  <include location="icons.qrc"/>
+ </resources>
+ <connections/>
+</ui>