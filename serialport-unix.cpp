--- conflicted
+++ resolved
@@ -98,11 +98,7 @@
             qCritical() << "!e" << tr("Cannot get serial port status");
             return false;
         }
-<<<<<<< HEAD
-        status = status & ~(TIOCM_DTR | TIOCM_RTS);
-=======
         status = status & ~(TIOCM_RI | TIOCM_RTS | TIOCM_CTS);
->>>>>>> 7c160ad3
         if (ioctl(mHandle, TIOCMSET, &status) < 0) {
             qCritical() << "!e" << tr("Cannot clear RI, RTS and CTS lines in serial port '%1': %2").arg(name, lastErrorMessage());
             return false;
