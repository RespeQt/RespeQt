# -------------------------------------------------
# Project created by QtCreator 2009-11-22T14:13:00
# Last Update: Nov 29, 2014
# -------------------------------------------------
#
# Copyright 2015,2016 Joseph Zatarski
#
# This file is copyrighted by either Fatih Aygun, Ray Ataergin, or both.
# However, the years for these copyrights are unfortunately unknown. If you
# know the specific year(s) please let the current maintainer know.
#
#CONFIG(release, debug|release):DEFINES += QT_NO_DEBUG_OUTPUT
DEFINES += VERSION=\\\"R4-RC2\\\"
TARGET = RespeQt
TEMPLATE = app
CONFIG += qt
QT += core gui network widgets printsupport serialport
CONFIG += mobility
MOBILITY = bearer
INCLUDEPATH += $$[QT_INSTALL_HEADERS]/QtZlib
SOURCES += main.cpp \
    mainwindow.cpp \
    sioworker.cpp \
    optionsdialog.cpp \
    aboutdialog.cpp \
    diskimage.cpp \
    diskimagepro.cpp \
    folderimage.cpp \
    miscdevices.cpp \
    createimagedialog.cpp \
    diskeditdialog.cpp \
    autoboot.cpp \
    autobootdialog.cpp \
    atarifilesystem.cpp \
    miscutils.cpp \
    textprinterwindow.cpp \
    cassettedialog.cpp \
    docdisplaywindow.cpp \
    bootoptionsdialog.cpp \
    network.cpp \
    logdisplaydialog.cpp \
    respeqtsettings.cpp \
<<<<<<< HEAD
    pclink.cpp \
    selectprinterdialog.cpp \
    baseprinter.cpp \
    textprinter.cpp \
    atari1027.cpp
=======
    drivewidget.cpp \
    pclink.cpp \
    infowidget.cpp \
    serialport-Qt.cpp
>>>>>>> b339f495
win32:LIBS += -lwinmm -lz
unix:LIBS += -lz
win32:SOURCES += serialport-win32.cpp
unix:SOURCES += serialport-unix.cpp
HEADERS += mainwindow.h \
    serialport.h \
    sioworker.h \
    optionsdialog.h \
    aboutdialog.h \
    diskimage.h \
    diskimagepro.h \
    folderimage.h \
    miscdevices.h \
    createimagedialog.h \
    diskeditdialog.h \
    autoboot.h \
    autobootdialog.h \
    atarifilesystem.h \
    miscutils.h \
    textprinterwindow.h \
    cassettedialog.h \
    docdisplaywindow.h \
    bootoptionsdialog.h \
    network.h \
    logdisplaydialog.h \
    respeqtsettings.h \
<<<<<<< HEAD
    pclink.h \
    selectprinterdialog.h \
    baseprinter.h \
    textprinter.h \
    atari1027.h
=======
    drivewidget.h \
    pclink.h \
    infowidget.h \
    serialport-Qt.h
>>>>>>> b339f495

win32:HEADERS += serialport-win32.h
unix:HEADERS += serialport-unix.h
FORMS += mainwindow.ui \
    optionsdialog.ui \
    aboutdialog.ui \
    createimagedialog.ui \
    diskeditdialog.ui \
    autobootdialog.ui \
    textprinterwindow.ui \
    cassettedialog.ui \
    docdisplaywindow.ui \
    bootoptionsdialog.ui \
    logdisplaydialog.ui \
<<<<<<< HEAD
    selectprinterdialog.ui
=======
    drivewidget.ui \
    infowidget.ui
>>>>>>> b339f495
RESOURCES += icons.qrc \
    atarifiles.qrc \
    i18n.qrc \
    documentation.qrc
OTHER_FILES += \
    license.txt \
    history.txt \
    atascii_read_me.txt \
    RespeQt.rc \
    about.html \
    compile.txt \
TRANSLATIONS = \
               i18n/respeqt_de.ts \
               i18n/respeqt_es.ts \
               i18n/qt_pl.ts \
               i18n/qt_tr.ts \
               i18n/qt_ru.ts \
               i18n/qt_sk.ts \
               i18n/qt_de.ts \
               i18n/qt_es.ts \
    i18n/respeqt_de.ts \
    i18n/respeqt_es.ts \
    i18n/respeqt_pl.ts \
    i18n/respeqt_ru.ts \
    i18n/respeqt_sk.ts \
    i18n/respeqt_tr.ts

RC_FILE = RespeQt.rc \



<|MERGE_RESOLUTION|>--- conflicted
+++ resolved
@@ -40,18 +40,14 @@
     network.cpp \
     logdisplaydialog.cpp \
     respeqtsettings.cpp \
-<<<<<<< HEAD
-    pclink.cpp \
     selectprinterdialog.cpp \
     baseprinter.cpp \
     textprinter.cpp \
-    atari1027.cpp
-=======
+    atari1027.cpp \
     drivewidget.cpp \
     pclink.cpp \
     infowidget.cpp \
     serialport-Qt.cpp
->>>>>>> b339f495
 win32:LIBS += -lwinmm -lz
 unix:LIBS += -lz
 win32:SOURCES += serialport-win32.cpp
@@ -78,19 +74,14 @@
     network.h \
     logdisplaydialog.h \
     respeqtsettings.h \
-<<<<<<< HEAD
-    pclink.h \
     selectprinterdialog.h \
     baseprinter.h \
     textprinter.h \
-    atari1027.h
-=======
+    atari1027.h \
     drivewidget.h \
     pclink.h \
     infowidget.h \
     serialport-Qt.h
->>>>>>> b339f495
-
 win32:HEADERS += serialport-win32.h
 unix:HEADERS += serialport-unix.h
 FORMS += mainwindow.ui \
@@ -104,12 +95,9 @@
     docdisplaywindow.ui \
     bootoptionsdialog.ui \
     logdisplaydialog.ui \
-<<<<<<< HEAD
-    selectprinterdialog.ui
-=======
+    selectprinterdialog.ui \
     drivewidget.ui \
     infowidget.ui
->>>>>>> b339f495
 RESOURCES += icons.qrc \
     atarifiles.qrc \
     i18n.qrc \
